--- conflicted
+++ resolved
@@ -273,11 +273,7 @@
 	panic("implement me")
 }
 
-<<<<<<< HEAD
-func (b *BeaconBlockBody) Attestations() []interfaces.Attestation {
-=======
 func (b *BeaconBlockBody) Attestations() []eth.Att {
->>>>>>> 80e3c4d4
 	panic("implement me")
 }
 func (b *BeaconBlockBody) Version() int {
