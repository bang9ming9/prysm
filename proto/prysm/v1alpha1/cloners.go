--- conflicted
+++ resolved
@@ -377,7 +377,6 @@
 	}
 }
 
-<<<<<<< HEAD
 // CopySignedBeaconBlockMerge copies the provided SignedBeaconBlockMerge.
 func CopySignedBeaconBlockMerge(sigBlock *SignedBeaconBlockMerge) *SignedBeaconBlockMerge {
 	if sigBlock == nil {
@@ -443,7 +442,9 @@
 		BaseFeePerGas: bytesutil.SafeCopyBytes(payload.BaseFeePerGas),
 		BlockHash:     bytesutil.SafeCopyBytes(payload.BlockHash),
 		Transactions:  bytesutil.SafeCopy2dBytes(payload.Transactions),
-=======
+	}
+}
+
 // CopyExecutionPayloadHeader copies the provided execution payload object.
 func CopyExecutionPayloadHeader(payload *ExecutionPayloadHeader) *ExecutionPayloadHeader {
 	if payload == nil {
@@ -464,6 +465,5 @@
 		ExtraData:        bytesutil.SafeCopyBytes(payload.ExtraData),
 		BlockHash:        bytesutil.SafeCopyBytes(payload.BlockHash),
 		TransactionsRoot: bytesutil.SafeCopyBytes(payload.TransactionsRoot),
->>>>>>> 94fd99f5
 	}
 }