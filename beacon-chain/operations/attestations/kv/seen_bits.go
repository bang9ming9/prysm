--- conflicted
+++ resolved
@@ -1,11 +1,8 @@
 package kv
 
 import (
-<<<<<<< HEAD
+	"fmt"
 	"strconv"
-=======
-	"fmt"
->>>>>>> 1272b9e1
 
 	"github.com/patrickmn/go-cache"
 	"github.com/pkg/errors"
