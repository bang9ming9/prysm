--- conflicted
+++ resolved
@@ -17,11 +17,8 @@
     importpath = "github.com/prysmaticlabs/prysm/shared/mock",
     visibility = ["//visibility:public"],
     deps = [
-<<<<<<< HEAD
         "//proto/beacon/rpc/v1:go_default_library",
-=======
         "//proto/eth/v1:go_default_library",
->>>>>>> 4d1b5f42
         "//proto/eth/v1alpha1:go_default_library",
         "//proto/validator/accounts/v2:go_default_library",
         "@com_github_golang_mock//gomock:go_default_library",
