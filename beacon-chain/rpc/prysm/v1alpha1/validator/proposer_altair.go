package validator

import (
	"context"

<<<<<<< HEAD
	"github.com/prysmaticlabs/prysm/v3/config/params"
=======
	"github.com/pkg/errors"
	"github.com/prysmaticlabs/prysm/v3/config/params"
	"github.com/prysmaticlabs/prysm/v3/consensus-types/interfaces"
>>>>>>> 1b2d9173
	types "github.com/prysmaticlabs/prysm/v3/consensus-types/primitives"
	"github.com/prysmaticlabs/prysm/v3/crypto/bls"
	"github.com/prysmaticlabs/prysm/v3/encoding/bytesutil"
	ethpb "github.com/prysmaticlabs/prysm/v3/proto/prysm/v1alpha1"
	synccontribution "github.com/prysmaticlabs/prysm/v3/proto/prysm/v1alpha1/attestation/aggregation/sync_contribution"
	"github.com/prysmaticlabs/prysm/v3/runtime/version"
	"go.opencensus.io/trace"
)

<<<<<<< HEAD
=======
func (vs *Server) setSyncAggregate(ctx context.Context, blk interfaces.BeaconBlock) {
	if blk.Version() < version.Altair {
		return
	}

	syncAggregate, err := vs.getSyncAggregate(ctx, blk.Slot()-1, blk.ParentRoot())
	if err != nil {
		log.WithError(err).Error("Could not get sync aggregate")
		emptySig := [96]byte{0xC0}
		emptyAggregate := &ethpb.SyncAggregate{
			SyncCommitteeBits:      make([]byte, params.BeaconConfig().SyncCommitteeSize),
			SyncCommitteeSignature: emptySig[:],
		}
		if err := blk.Body().SetSyncAggregate(emptyAggregate); err != nil {
			log.WithError(err).Error("Could not set sync aggregate")
		}
		return
	}

	// Can not error. We already filter block versioning at the top. Phase 0 is impossible.
	if err := blk.Body().SetSyncAggregate(syncAggregate); err != nil {
		log.WithError(err).Error("Could not set sync aggregate")
	}
}

>>>>>>> 1b2d9173
// getSyncAggregate retrieves the sync contributions from the pool to construct the sync aggregate object.
// The contributions are filtered based on matching of the input root and slot then profitability.
func (vs *Server) getSyncAggregate(ctx context.Context, slot types.Slot, root [32]byte) (*ethpb.SyncAggregate, error) {
	ctx, span := trace.StartSpan(ctx, "ProposerServer.getSyncAggregate")
	defer span.End()

	if vs.SyncCommitteePool == nil {
		return nil, errors.New("sync committee pool is nil")
	}
	// Contributions have to match the input root
	contributions, err := vs.SyncCommitteePool.SyncCommitteeContributions(slot)
	if err != nil {
		return nil, err
	}
	proposerContributions := proposerSyncContributions(contributions).filterByBlockRoot(root)

	// Each sync subcommittee is 128 bits and the sync committee is 512 bits for mainnet.
	var bitsHolder [][]byte
	for i := uint64(0); i < params.BeaconConfig().SyncCommitteeSubnetCount; i++ {
		bitsHolder = append(bitsHolder, ethpb.NewSyncCommitteeAggregationBits())
	}
	sigsHolder := make([]bls.Signature, 0, params.BeaconConfig().SyncCommitteeSize/params.BeaconConfig().SyncCommitteeSubnetCount)

	for i := uint64(0); i < params.BeaconConfig().SyncCommitteeSubnetCount; i++ {
		cs := proposerContributions.filterBySubIndex(i)
		aggregates, err := synccontribution.Aggregate(cs)
		if err != nil {
			return nil, err
		}

		// Retrieve the most profitable contribution
		deduped, err := proposerSyncContributions(aggregates).dedup()
		if err != nil {
			return nil, err
		}
		c := deduped.mostProfitable()
		if c == nil {
			continue
		}
		bitsHolder[i] = c.AggregationBits
		sig, err := bls.SignatureFromBytes(c.Signature)
		if err != nil {
			return nil, err
		}
		sigsHolder = append(sigsHolder, sig)
	}

	// Aggregate all the contribution bits and signatures.
	var syncBits []byte
	for _, b := range bitsHolder {
		syncBits = append(syncBits, b...)
	}
	syncSig := bls.AggregateSignatures(sigsHolder)
	var syncSigBytes [96]byte
	if syncSig == nil {
		syncSigBytes = [96]byte{0xC0} // Infinity signature if itself is nil.
	} else {
		syncSigBytes = bytesutil.ToBytes96(syncSig.Marshal())
	}

	return &ethpb.SyncAggregate{
		SyncCommitteeBits:      syncBits,
		SyncCommitteeSignature: syncSigBytes[:],
	}, nil
}<|MERGE_RESOLUTION|>--- conflicted
+++ resolved
@@ -3,13 +3,9 @@
 import (
 	"context"
 
-<<<<<<< HEAD
-	"github.com/prysmaticlabs/prysm/v3/config/params"
-=======
 	"github.com/pkg/errors"
 	"github.com/prysmaticlabs/prysm/v3/config/params"
 	"github.com/prysmaticlabs/prysm/v3/consensus-types/interfaces"
->>>>>>> 1b2d9173
 	types "github.com/prysmaticlabs/prysm/v3/consensus-types/primitives"
 	"github.com/prysmaticlabs/prysm/v3/crypto/bls"
 	"github.com/prysmaticlabs/prysm/v3/encoding/bytesutil"
@@ -19,8 +15,6 @@
 	"go.opencensus.io/trace"
 )
 
-<<<<<<< HEAD
-=======
 func (vs *Server) setSyncAggregate(ctx context.Context, blk interfaces.BeaconBlock) {
 	if blk.Version() < version.Altair {
 		return
@@ -46,7 +40,6 @@
 	}
 }
 
->>>>>>> 1b2d9173
 // getSyncAggregate retrieves the sync contributions from the pool to construct the sync aggregate object.
 // The contributions are filtered based on matching of the input root and slot then profitability.
 func (vs *Server) getSyncAggregate(ctx context.Context, slot types.Slot, root [32]byte) (*ethpb.SyncAggregate, error) {
