--- conflicted
+++ resolved
@@ -249,14 +249,6 @@
 			return err
 		}
 	}
-<<<<<<< HEAD
-=======
-	if features.Get().SlasherProtection {
-		if err := c.registerSlasherService(); err != nil {
-			return err
-		}
-	}
->>>>>>> 57f965df
 	if err := c.registerValidatorService(keyManager); err != nil {
 		return err
 	}
@@ -341,14 +333,6 @@
 			return err
 		}
 	}
-<<<<<<< HEAD
-=======
-	if features.Get().SlasherProtection {
-		if err := c.registerSlasherService(); err != nil {
-			return err
-		}
-	}
->>>>>>> 57f965df
 	if err := c.registerValidatorService(keyManager); err != nil {
 		return err
 	}
