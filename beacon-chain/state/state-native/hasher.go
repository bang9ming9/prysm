package state_native

import (
	"bytes"
	"context"
	"encoding/binary"
	"fmt"

	"github.com/pkg/errors"
	nativetypes "github.com/prysmaticlabs/prysm/v3/beacon-chain/state/state-native/types"
	"github.com/prysmaticlabs/prysm/v3/beacon-chain/state/stateutil"
	fieldparams "github.com/prysmaticlabs/prysm/v3/config/fieldparams"
	"github.com/prysmaticlabs/prysm/v3/config/params"
	"github.com/prysmaticlabs/prysm/v3/crypto/hash"
	"github.com/prysmaticlabs/prysm/v3/encoding/bytesutil"
	"github.com/prysmaticlabs/prysm/v3/encoding/ssz"
	ethpb "github.com/prysmaticlabs/prysm/v3/proto/prysm/v1alpha1"
	"github.com/prysmaticlabs/prysm/v3/runtime/version"
	"go.opencensus.io/trace"
)

// ComputeFieldRootsWithHasher hashes the provided state and returns its respective field roots.
func ComputeFieldRootsWithHasher(ctx context.Context, state *BeaconState) ([][]byte, error) {
	ctx, span := trace.StartSpan(ctx, "ComputeFieldRootsWithHasher")
	defer span.End()

	if state == nil {
		return nil, errors.New("nil state")
	}
	hasher := hash.CustomSHA256Hasher()
	var fieldRoots [][]byte
	switch state.version {
	case version.Phase0:
		fieldRoots = make([][]byte, params.BeaconConfig().BeaconStateFieldCount)
	case version.Altair:
		fieldRoots = make([][]byte, params.BeaconConfig().BeaconStateAltairFieldCount)
	case version.Bellatrix:
		fieldRoots = make([][]byte, params.BeaconConfig().BeaconStateBellatrixFieldCount)
	case version.Capella:
		fieldRoots = make([][]byte, params.BeaconConfig().BeaconStateCapellaFieldCount)
	}

	// Genesis time root.
	genesisRoot := ssz.Uint64Root(state.genesisTime)
	fieldRoots[nativetypes.GenesisTime.RealPosition()] = genesisRoot[:]

	// Genesis validators root.
	var r [32]byte
	copy(r[:], state.genesisValidatorsRoot[:])
	fieldRoots[nativetypes.GenesisValidatorsRoot.RealPosition()] = r[:]

	// Slot root.
	slotRoot := ssz.Uint64Root(uint64(state.slot))
	fieldRoots[nativetypes.Slot.RealPosition()] = slotRoot[:]

	// Fork data structure root.
	forkHashTreeRoot, err := ssz.ForkRoot(state.fork)
	if err != nil {
		return nil, errors.Wrap(err, "could not compute fork merkleization")
	}
	fieldRoots[nativetypes.Fork.RealPosition()] = forkHashTreeRoot[:]

	// BeaconBlockHeader data structure root.
	headerHashTreeRoot, err := stateutil.BlockHeaderRoot(state.latestBlockHeader)
	if err != nil {
		return nil, errors.Wrap(err, "could not compute block header merkleization")
	}
	fieldRoots[nativetypes.LatestBlockHeader.RealPosition()] = headerHashTreeRoot[:]

	// BlockRoots array root.
	bRoots := make([][]byte, len(state.blockRoots))
	for i := range bRoots {
		bRoots[i] = state.blockRoots[i][:]
	}
	blockRootsRoot, err := stateutil.ArraysRoot(bRoots, fieldparams.BlockRootsLength)
	if err != nil {
		return nil, errors.Wrap(err, "could not compute block roots merkleization")
	}
	fieldRoots[nativetypes.BlockRoots.RealPosition()] = blockRootsRoot[:]

	// StateRoots array root.
	sRoots := make([][]byte, len(state.stateRoots))
	for i := range sRoots {
		sRoots[i] = state.stateRoots[i][:]
	}
	stateRootsRoot, err := stateutil.ArraysRoot(sRoots, fieldparams.StateRootsLength)
	if err != nil {
		return nil, errors.Wrap(err, "could not compute state roots merkleization")
	}
	fieldRoots[nativetypes.StateRoots.RealPosition()] = stateRootsRoot[:]

	// HistoricalRoots slice root.
	hRoots := make([][]byte, len(state.historicalRoots))
	for i := range hRoots {
		hRoots[i] = state.historicalRoots[i][:]
	}
	historicalRootsRt, err := ssz.ByteArrayRootWithLimit(hRoots, fieldparams.HistoricalRootsLength)
	if err != nil {
		return nil, errors.Wrap(err, "could not compute historical roots merkleization")
	}
	fieldRoots[nativetypes.HistoricalRoots.RealPosition()] = historicalRootsRt[:]

	// Eth1Data data structure root.
	eth1HashTreeRoot, err := stateutil.Eth1Root(hasher, state.eth1Data)
	if err != nil {
		return nil, errors.Wrap(err, "could not compute eth1data merkleization")
	}
	fieldRoots[nativetypes.Eth1Data.RealPosition()] = eth1HashTreeRoot[:]

	// Eth1DataVotes slice root.
	eth1VotesRoot, err := stateutil.Eth1DataVotesRoot(state.eth1DataVotes)
	if err != nil {
		return nil, errors.Wrap(err, "could not compute eth1data votes merkleization")
	}
	fieldRoots[nativetypes.Eth1DataVotes.RealPosition()] = eth1VotesRoot[:]

	// Eth1DepositIndex root.
	eth1DepositIndexBuf := make([]byte, 8)
	binary.LittleEndian.PutUint64(eth1DepositIndexBuf, state.eth1DepositIndex)
	eth1DepositBuf := bytesutil.ToBytes32(eth1DepositIndexBuf)
	fieldRoots[nativetypes.Eth1DepositIndex.RealPosition()] = eth1DepositBuf[:]

	// Validators slice root.
	validatorsRoot, err := stateutil.ValidatorRegistryRoot(state.validators)
	if err != nil {
		return nil, errors.Wrap(err, "could not compute validator registry merkleization")
	}
	fieldRoots[nativetypes.Validators.RealPosition()] = validatorsRoot[:]

	// Balances slice root.
	balancesRoot, err := stateutil.Uint64ListRootWithRegistryLimit(state.balances)
	if err != nil {
		return nil, errors.Wrap(err, "could not compute validator balances merkleization")
	}
	fieldRoots[nativetypes.Balances.RealPosition()] = balancesRoot[:]

	// RandaoMixes array root.
	mixes := make([][]byte, len(state.randaoMixes))
	for i := range mixes {
		mixes[i] = state.randaoMixes[i][:]
	}
	randaoRootsRoot, err := stateutil.ArraysRoot(mixes, fieldparams.RandaoMixesLength)
	if err != nil {
		return nil, errors.Wrap(err, "could not compute randao roots merkleization")
	}
	fieldRoots[nativetypes.RandaoMixes.RealPosition()] = randaoRootsRoot[:]

	// Slashings array root.
	slashingsRootsRoot, err := ssz.SlashingsRoot(state.slashings)
	if err != nil {
		return nil, errors.Wrap(err, "could not compute slashings merkleization")
	}
	fieldRoots[nativetypes.Slashings.RealPosition()] = slashingsRootsRoot[:]

	if state.version == version.Phase0 {
		// PreviousEpochAttestations slice root.
		prevAttsRoot, err := stateutil.EpochAttestationsRoot(state.previousEpochAttestations)
		if err != nil {
			return nil, errors.Wrap(err, "could not compute previous epoch attestations merkleization")
		}
		fieldRoots[nativetypes.PreviousEpochAttestations.RealPosition()] = prevAttsRoot[:]

		// CurrentEpochAttestations slice root.
		currAttsRoot, err := stateutil.EpochAttestationsRoot(state.currentEpochAttestations)
		if err != nil {
			return nil, errors.Wrap(err, "could not compute current epoch attestations merkleization")
		}
		fieldRoots[nativetypes.CurrentEpochAttestations.RealPosition()] = currAttsRoot[:]
	}

	if state.version >= version.Altair {
		// PreviousEpochParticipation slice root.
		prevParticipationRoot, err := stateutil.ParticipationBitsRoot(state.previousEpochParticipation)
		if err != nil {
			return nil, errors.Wrap(err, "could not compute previous epoch participation merkleization")
		}
		fieldRoots[nativetypes.PreviousEpochParticipationBits.RealPosition()] = prevParticipationRoot[:]

		// CurrentEpochParticipation slice root.
		currParticipationRoot, err := stateutil.ParticipationBitsRoot(state.currentEpochParticipation)
		if err != nil {
			return nil, errors.Wrap(err, "could not compute current epoch participation merkleization")
		}
		fieldRoots[nativetypes.CurrentEpochParticipationBits.RealPosition()] = currParticipationRoot[:]
	}

	// JustificationBits root.
	justifiedBitsRoot := bytesutil.ToBytes32(state.justificationBits)
	fieldRoots[nativetypes.JustificationBits.RealPosition()] = justifiedBitsRoot[:]

	// PreviousJustifiedCheckpoint data structure root.
	prevCheckRoot, err := ssz.CheckpointRoot(hasher, state.previousJustifiedCheckpoint)
	if err != nil {
		return nil, errors.Wrap(err, "could not compute previous justified checkpoint merkleization")
	}
	fieldRoots[nativetypes.PreviousJustifiedCheckpoint.RealPosition()] = prevCheckRoot[:]

	// CurrentJustifiedCheckpoint data structure root.
	currJustRoot, err := ssz.CheckpointRoot(hasher, state.currentJustifiedCheckpoint)
	if err != nil {
		return nil, errors.Wrap(err, "could not compute current justified checkpoint merkleization")
	}
	fieldRoots[nativetypes.CurrentJustifiedCheckpoint.RealPosition()] = currJustRoot[:]

	// FinalizedCheckpoint data structure root.
	finalRoot, err := ssz.CheckpointRoot(hasher, state.finalizedCheckpoint)
	if err != nil {
		return nil, errors.Wrap(err, "could not compute finalized checkpoint merkleization")
	}
	fieldRoots[nativetypes.FinalizedCheckpoint.RealPosition()] = finalRoot[:]

	if state.version >= version.Altair {
		// Inactivity scores root.
		inactivityScoresRoot, err := stateutil.Uint64ListRootWithRegistryLimit(state.inactivityScores)
		if err != nil {
			return nil, errors.Wrap(err, "could not compute inactivityScoreRoot")
		}
		fieldRoots[nativetypes.InactivityScores.RealPosition()] = inactivityScoresRoot[:]

		// Current sync committee root.
		currentSyncCommitteeRoot, err := stateutil.SyncCommitteeRoot(state.currentSyncCommittee)
		if err != nil {
			return nil, errors.Wrap(err, "could not compute sync committee merkleization")
		}
		fieldRoots[nativetypes.CurrentSyncCommittee.RealPosition()] = currentSyncCommitteeRoot[:]

		// Next sync committee root.
		nextSyncCommitteeRoot, err := stateutil.SyncCommitteeRoot(state.nextSyncCommittee)
		if err != nil {
			return nil, errors.Wrap(err, "could not compute sync committee merkleization")
		}
		fieldRoots[nativetypes.NextSyncCommittee.RealPosition()] = nextSyncCommitteeRoot[:]
	}

	if state.version == version.Bellatrix {
		// Execution payload root.
		executionPayloadRoot, err := state.latestExecutionPayloadHeader.HashTreeRoot()
		if err != nil {
			return nil, err
		}
		fieldRoots[nativetypes.LatestExecutionPayloadHeader.RealPosition()] = executionPayloadRoot[:]
	}

	if state.version == version.Capella {
		// Execution payload root.
		executionPayloadRoot, err := state.latestExecutionPayloadHeaderCapella.HashTreeRoot()
		if err != nil {
			return nil, err
		}
		fieldRoots[nativetypes.LatestExecutionPayloadHeaderCapella.RealPosition()] = executionPayloadRoot[:]

		// Next withdrawal index root.
		nextWithdrawalIndexRoot := make([]byte, 32)
		binary.LittleEndian.PutUint64(nextWithdrawalIndexRoot, state.nextWithdrawalIndex)
		fieldRoots[nativetypes.NextWithdrawalIndex.RealPosition()] = nextWithdrawalIndexRoot

		// Next partial withdrawal validator index root.
		nextWithdrawalValidatorIndexRoot := make([]byte, 32)
		binary.LittleEndian.PutUint64(nextWithdrawalValidatorIndexRoot, uint64(state.nextWithdrawalValidatorIndex))
		fieldRoots[nativetypes.NextWithdrawalValidatorIndex.RealPosition()] = nextWithdrawalValidatorIndexRoot

		// Historical summary root.
		historicalSummaryRoot, err := historicalSummaryRoot(state.historicalSummaries)
		if err != nil {
			return nil, errors.Wrap(err, "could not compute historical summary merkleization")
		}
		fieldRoots[nativetypes.HistoricalSummaries.RealPosition()] = historicalSummaryRoot[:]
	}

	return fieldRoots, nil
}

func historicalSummaryRoot(summaries []*ethpb.HistoricalSummary) ([32]byte, error) {
	max := uint64(fieldparams.HistoricalRootsLength)
	if uint64(len(summaries)) > max {
		return [32]byte{}, fmt.Errorf("historical summary exceeds max length %d", max)
	}

	hasher := hash.CustomSHA256Hasher()
	roots := make([][32]byte, len(summaries))
	for i := 0; i < len(summaries); i++ {
		r, err := summaries[i].HashTreeRoot()
		if err != nil {
			return [32]byte{}, errors.Wrap(err, "could not merkleize historical summary")
		}
		roots[i] = r
	}

	summariesRoot, err := ssz.BitwiseMerkleize(
		hasher,
		roots,
		uint64(len(roots)),
		fieldparams.HistoricalRootsLength,
	)
	if err != nil {
<<<<<<< HEAD
		return [32]byte{}, errors.Wrap(err, "could not compute epoch attestations merkleization")
=======
		return [32]byte{}, errors.Wrap(err, "could not compute historical summaries merkleization")
>>>>>>> 7fa3ebfa
	}
	summariesLenBuf := new(bytes.Buffer)
	if err := binary.Write(summariesLenBuf, binary.LittleEndian, uint64(len(summaries))); err != nil {
		return [32]byte{}, errors.Wrap(err, "could not marshal historical summary length")
	}
	// We need to mix in the length of the slice.
	summariesLenRoot := make([]byte, 32)
	copy(summariesLenRoot, summariesLenBuf.Bytes())
	res := ssz.MixInLength(summariesRoot, summariesLenRoot)
	return res, nil
}<|MERGE_RESOLUTION|>--- conflicted
+++ resolved
@@ -293,11 +293,7 @@
 		fieldparams.HistoricalRootsLength,
 	)
 	if err != nil {
-<<<<<<< HEAD
-		return [32]byte{}, errors.Wrap(err, "could not compute epoch attestations merkleization")
-=======
 		return [32]byte{}, errors.Wrap(err, "could not compute historical summaries merkleization")
->>>>>>> 7fa3ebfa
 	}
 	summariesLenBuf := new(bytes.Buffer)
 	if err := binary.Write(summariesLenBuf, binary.LittleEndian, uint64(len(summaries))); err != nil {
