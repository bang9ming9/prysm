--- conflicted
+++ resolved
@@ -20,14 +20,9 @@
         "//cache/lru:go_default_library",
         "//config/features:go_default_library",
         "//config/params:go_default_library",
-        "//consensus-types/interfaces:go_default_library",
         "//consensus-types/primitives:go_default_library",
-<<<<<<< HEAD
-        "//crypto/hash:go_default_library",
-=======
         "//proto/prysm/v1alpha1:go_default_library",
         "//proto/prysm/v1alpha1/attestation:go_default_library",
->>>>>>> 80e3c4d4
         "//proto/prysm/v1alpha1/attestation/aggregation/attestations:go_default_library",
         "//time:go_default_library",
         "//time/slots:go_default_library",
