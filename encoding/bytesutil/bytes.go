--- conflicted
+++ resolved
@@ -117,164 +117,6 @@
 	return append(b, make([]byte, size-len(b))...)
 }
 
-<<<<<<< HEAD
-// SetBit sets the index `i` of bitlist `b` to 1.
-// It grows and returns a longer bitlist with 1 set
-// if index `i` is out of range.
-func SetBit(b []byte, i int) []byte {
-	if i >= len(b)*8 {
-		h := (i + (8 - i%8)) / 8
-		b = append(b, make([]byte, h-len(b))...)
-	}
-
-	bit := uint8(1 << (i % 8))
-	b[i/8] |= bit
-	return b
-}
-
-// ClearBit clears the index `i` of bitlist `b`.
-// Returns the original bitlist if the index `i`
-// is out of range.
-func ClearBit(b []byte, i int) []byte {
-	if i >= len(b)*8 || i < 0 {
-		return b
-	}
-
-	bit := uint8(1 << (i % 8))
-	b[i/8] &^= bit
-	return b
-}
-
-// MakeEmptyBitlists returns an empty bitlist with
-// input size `i`.
-func MakeEmptyBitlists(i int) []byte {
-	return make([]byte, (i+(8-i%8))/8)
-}
-
-// HighestBitIndex returns the index of the highest
-// bit set from bitlist `b`.
-func HighestBitIndex(b []byte) (int, error) {
-	if len(b) == 0 {
-		return 0, errors.New("input list can't be empty or nil")
-	}
-
-	for i := len(b) - 1; i >= 0; i-- {
-		if b[i] == 0 {
-			continue
-		}
-		return bits.Len8(b[i]) + (i * 8), nil
-	}
-
-	return 0, nil
-}
-
-// HighestBitIndexAt returns the index of the highest
-// bit set from bitlist `b` that is at `index` (inclusive).
-func HighestBitIndexAt(b []byte, index int) (int, error) {
-	bLength := len(b)
-	if b == nil || bLength == 0 {
-		return 0, errors.New("input list can't be empty or nil")
-	}
-	if index < 0 {
-		return 0, errors.Errorf("index is negative: %d", index)
-	}
-
-	start := index / 8
-	if start >= bLength {
-		start = bLength - 1
-	}
-
-	mask := byte(1<<(index%8) - 1)
-	for i := start; i >= 0; i-- {
-		if index/8 > i {
-			mask = 0xff
-		}
-		masked := b[i] & mask
-		minBitsMasked := bits.Len8(masked)
-		if b[i] == 0 || (minBitsMasked == 0 && index/8 <= i) {
-			continue
-		}
-
-		return minBitsMasked + (i * 8), nil
-	}
-
-	return 0, nil
-}
-
-// Uint32ToBytes4 is a convenience method for converting uint32 to a fix
-// sized 4 byte array in big endian order. Returns 4 byte array.
-func Uint32ToBytes4(i uint32) [4]byte {
-	buf := make([]byte, 4)
-	binary.BigEndian.PutUint32(buf, i)
-	return ToBytes4(buf)
-}
-
-// Uint64ToBytesLittleEndian conversion.
-func Uint64ToBytesLittleEndian(i uint64) []byte {
-	buf := make([]byte, 8)
-	binary.LittleEndian.PutUint64(buf, i)
-	return buf
-}
-
-// Uint64ToBytesLittleEndian32 conversion of a uint64 to a fix
-// sized 32 byte array in little endian order. Returns 32 byte array.
-func Uint64ToBytesLittleEndian32(i uint64) []byte {
-	buf := make([]byte, 32)
-	binary.LittleEndian.PutUint64(buf, i)
-	return buf
-}
-
-// Uint64ToBytesBigEndian conversion.
-func Uint64ToBytesBigEndian(i uint64) []byte {
-	buf := make([]byte, 8)
-	binary.BigEndian.PutUint64(buf, i)
-	return buf
-}
-
-// BytesToUint64BigEndian conversion. Returns 0 if empty bytes or byte slice with length less
-// than 8.
-func BytesToUint64BigEndian(b []byte) uint64 {
-	if len(b) < 8 { // This will panic otherwise.
-		return 0
-	}
-	return binary.BigEndian.Uint64(b)
-}
-
-// EpochToBytesLittleEndian conversion.
-func EpochToBytesLittleEndian(i types.Epoch) []byte {
-	return Uint64ToBytesLittleEndian(uint64(i))
-}
-
-// EpochToBytesBigEndian conversion.
-func EpochToBytesBigEndian(i types.Epoch) []byte {
-	return Uint64ToBytesBigEndian(uint64(i))
-}
-
-// BytesToEpochBigEndian conversion.
-func BytesToEpochBigEndian(b []byte) types.Epoch {
-	return types.Epoch(BytesToUint64BigEndian(b))
-}
-
-// SlotToBytesBigEndian conversion.
-func SlotToBytesBigEndian(i types.Slot) []byte {
-	return Uint64ToBytesBigEndian(uint64(i))
-}
-
-// BytesToSlotBigEndian conversion.
-func BytesToSlotBigEndian(b []byte) types.Slot {
-	return types.Slot(BytesToUint64BigEndian(b))
-}
-
-// IsHex checks whether the byte array is a hex number prefixed with '0x'.
-func IsHex(b []byte) bool {
-	if b == nil {
-		return false
-	}
-	return hexRegex.Match(b)
-}
-
-=======
->>>>>>> 0f90baca
 // ReverseByteOrder Switch the endianness of a byte slice by reversing its order.
 // this function does not modify the actual input bytes.
 func ReverseByteOrder(input []byte) []byte {
