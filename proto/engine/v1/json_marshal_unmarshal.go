package enginev1

import (
	"encoding/json"
	"fmt"
	"math/big"

	"github.com/ethereum/go-ethereum/common/hexutil"
	fieldparams "github.com/prysmaticlabs/prysm/config/fieldparams"
	"github.com/prysmaticlabs/prysm/encoding/bytesutil"
)

// PayloadIDBytes defines a custom type for Payload IDs used by the engine API
// client with proper JSON Marshal and Unmarshal methods to hex.
type PayloadIDBytes [8]byte

// MarshalJSON --
func (b PayloadIDBytes) MarshalJSON() ([]byte, error) {
	return json.Marshal(hexutil.Bytes(b[:]))
}

// UnmarshalJSON --
func (b *PayloadIDBytes) UnmarshalJSON(enc []byte) error {
	hexBytes := hexutil.Bytes(make([]byte, 0))
	if err := json.Unmarshal(enc, &hexBytes); err != nil {
		return err
	}
	res := [8]byte{}
	copy(res[:], hexBytes)
	*b = res
	return nil
}

type executionBlockJSON struct {
	Number           string          `json:"number"`
	Hash             hexutil.Bytes   `json:"hash"`
	ParentHash       hexutil.Bytes   `json:"parentHash"`
	Sha3Uncles       hexutil.Bytes   `json:"sha3Uncles"`
	Miner            hexutil.Bytes   `json:"miner"`
	StateRoot        hexutil.Bytes   `json:"stateRoot"`
	TransactionsRoot hexutil.Bytes   `json:"transactionsRoot"`
	ReceiptsRoot     hexutil.Bytes   `json:"receiptsRoot"`
	LogsBloom        hexutil.Bytes   `json:"logsBloom"`
	Difficulty       string          `json:"difficulty"`
	TotalDifficulty  string          `json:"totalDifficulty"`
	GasLimit         hexutil.Uint64  `json:"gasLimit"`
	GasUsed          hexutil.Uint64  `json:"gasUsed"`
	Timestamp        hexutil.Uint64  `json:"timestamp"`
	BaseFeePerGas    string          `json:"baseFeePerGas"`
	ExtraData        hexutil.Bytes   `json:"extraData"`
	MixHash          hexutil.Bytes   `json:"mixHash"`
	Nonce            hexutil.Bytes   `json:"nonce"`
	Size             string          `json:"size"`
	Transactions     []hexutil.Bytes `json:"transactions"`
	Uncles           []hexutil.Bytes `json:"uncles"`
}

// MarshalJSON defines a custom json.Marshaler interface implementation
// that uses custom json.Marshalers for the hexutil.Bytes and hexutil.Uint64 types.
func (e *ExecutionBlock) MarshalJSON() ([]byte, error) {
	transactions := make([]hexutil.Bytes, len(e.Transactions))
	for i, tx := range e.Transactions {
		transactions[i] = tx
	}
	uncles := make([]hexutil.Bytes, len(e.Uncles))
	for i, ucl := range e.Uncles {
		uncles[i] = ucl
	}
	num := new(big.Int).SetBytes(e.Number)
	numHex := hexutil.EncodeBig(num)

	diff := new(big.Int).SetBytes(e.Difficulty)
	diffHex := hexutil.EncodeBig(diff)

	totalDiff := new(big.Int).SetBytes(e.TotalDifficulty)
	totalDiffHex := hexutil.EncodeBig(totalDiff)

	size := new(big.Int).SetBytes(e.Size)
	sizeHex := hexutil.EncodeBig(size)

	baseFee := new(big.Int).SetBytes(e.BaseFeePerGas)
	baseFeeHex := hexutil.EncodeBig(baseFee)
	return json.Marshal(executionBlockJSON{
		Number:           numHex,
		Hash:             e.Hash,
		ParentHash:       e.ParentHash,
		Sha3Uncles:       e.Sha3Uncles,
		Miner:            e.Miner,
		StateRoot:        e.StateRoot,
		TransactionsRoot: e.TransactionsRoot,
		ReceiptsRoot:     e.ReceiptsRoot,
		LogsBloom:        e.LogsBloom,
		Difficulty:       diffHex,
		TotalDifficulty:  totalDiffHex,
		GasLimit:         hexutil.Uint64(e.GasLimit),
		GasUsed:          hexutil.Uint64(e.GasUsed),
		Timestamp:        hexutil.Uint64(e.Timestamp),
		ExtraData:        e.ExtraData,
		MixHash:          e.MixHash,
		Nonce:            e.Nonce,
		Size:             sizeHex,
		BaseFeePerGas:    baseFeeHex,
		Transactions:     transactions,
		Uncles:           uncles,
	})
}

// UnmarshalJSON defines a custom json.Unmarshaler interface implementation
// that uses custom json.Unmarshalers for the hexutil.Bytes and hexutil.Uint64 types.
func (e *ExecutionBlock) UnmarshalJSON(enc []byte) error {
	dec := executionBlockJSON{}
	if err := json.Unmarshal(enc, &dec); err != nil {
		return err
	}
	*e = ExecutionBlock{}
	num, err := hexutil.DecodeBig(dec.Number)
	if err != nil {
		return err
	}
	e.Number = num.Bytes()
	e.Hash = dec.Hash
	e.ParentHash = dec.ParentHash
	e.Sha3Uncles = dec.Sha3Uncles
	e.Miner = dec.Miner
	e.StateRoot = dec.StateRoot
	e.TransactionsRoot = dec.TransactionsRoot
	e.ReceiptsRoot = dec.ReceiptsRoot
	e.LogsBloom = dec.LogsBloom
	diff, err := hexutil.DecodeBig(dec.Difficulty)
	if err != nil {
		return err
	}
	e.Difficulty = diff.Bytes()
	totalDiff, err := hexutil.DecodeBig(dec.TotalDifficulty)
	if err != nil {
		return err
	}
	e.TotalDifficulty = totalDiff.Bytes()
	e.GasLimit = uint64(dec.GasLimit)
	e.GasUsed = uint64(dec.GasUsed)
	e.Timestamp = uint64(dec.Timestamp)
	e.ExtraData = dec.ExtraData
	e.MixHash = dec.MixHash
	e.Nonce = dec.Nonce
	size, err := hexutil.DecodeBig(dec.Size)
	if err != nil {
		return err
	}
	e.Size = size.Bytes()
	baseFee, err := hexutil.DecodeBig(dec.BaseFeePerGas)
	if err != nil {
		return err
	}
	e.BaseFeePerGas = baseFee.Bytes()
	transactions := make([][]byte, len(dec.Transactions))
	for i, tx := range dec.Transactions {
		transactions[i] = tx
	}
	e.Transactions = transactions
	uncles := make([][]byte, len(dec.Uncles))
	for i, ucl := range dec.Uncles {
		uncles[i] = ucl
	}
	e.Uncles = uncles
	return nil
}

type executionPayloadJSON struct {
	ParentHash    hexutil.Bytes   `json:"parentHash"`
	FeeRecipient  hexutil.Bytes   `json:"feeRecipient"`
	StateRoot     hexutil.Bytes   `json:"stateRoot"`
	ReceiptsRoot  hexutil.Bytes   `json:"receiptsRoot"`
	LogsBloom     hexutil.Bytes   `json:"logsBloom"`
	Random        hexutil.Bytes   `json:"random"`
	BlockNumber   hexutil.Uint64  `json:"blockNumber"`
	GasLimit      hexutil.Uint64  `json:"gasLimit"`
	GasUsed       hexutil.Uint64  `json:"gasUsed"`
	Timestamp     hexutil.Uint64  `json:"timestamp"`
	ExtraData     hexutil.Bytes   `json:"extraData"`
	BaseFeePerGas string          `json:"baseFeePerGas"`
	BlockHash     hexutil.Bytes   `json:"blockHash"`
	Transactions  []hexutil.Bytes `json:"transactions"`
}

// MarshalJSON --
func (e *ExecutionPayload) MarshalJSON() ([]byte, error) {
	transactions := make([]hexutil.Bytes, len(e.Transactions))
	for i, tx := range e.Transactions {
		transactions[i] = tx
	}
	baseFee := new(big.Int).SetBytes(e.BaseFeePerGas)
	baseFeeHex := hexutil.EncodeBig(baseFee)
	return json.Marshal(executionPayloadJSON{
		ParentHash:    e.ParentHash,
		FeeRecipient:  e.FeeRecipient,
		StateRoot:     e.StateRoot,
		ReceiptsRoot:  e.ReceiptsRoot,
		LogsBloom:     e.LogsBloom,
		Random:        e.Random,
		BlockNumber:   hexutil.Uint64(e.BlockNumber),
		GasLimit:      hexutil.Uint64(e.GasLimit),
		GasUsed:       hexutil.Uint64(e.GasUsed),
		Timestamp:     hexutil.Uint64(e.Timestamp),
		ExtraData:     e.ExtraData,
		BaseFeePerGas: baseFeeHex,
		BlockHash:     e.BlockHash,
		Transactions:  transactions,
	})
}

// UnmarshalJSON --
func (e *ExecutionPayload) UnmarshalJSON(enc []byte) error {
	dec := executionPayloadJSON{}
	if err := json.Unmarshal(enc, &dec); err != nil {
		fmt.Println("got weird err")
		return err
	}
	*e = ExecutionPayload{}
	e.ParentHash = bytesutil.PadTo(dec.ParentHash, fieldparams.RootLength)
	e.FeeRecipient = bytesutil.PadTo(dec.FeeRecipient, fieldparams.FeeRecipientLength)
	e.StateRoot = bytesutil.PadTo(dec.StateRoot, fieldparams.RootLength)
	e.ReceiptsRoot = bytesutil.PadTo(dec.ReceiptsRoot, fieldparams.RootLength)
	e.LogsBloom = bytesutil.PadTo(dec.LogsBloom, fieldparams.LogsBloomLength)
	e.Random = bytesutil.PadTo(dec.Random, fieldparams.RootLength)
	e.BlockNumber = uint64(dec.BlockNumber)
	e.GasLimit = uint64(dec.GasLimit)
	e.GasUsed = uint64(dec.GasUsed)
	e.Timestamp = uint64(dec.Timestamp)
	e.ExtraData = dec.ExtraData
	baseFee, err := hexutil.DecodeBig(dec.BaseFeePerGas)
	if err != nil {
		return err
	}
	e.BaseFeePerGas = bytesutil.PadTo(baseFee.Bytes(), fieldparams.RootLength)
	e.BlockHash = bytesutil.PadTo(dec.BlockHash, fieldparams.RootLength)
	transactions := make([][]byte, len(dec.Transactions))
	for i, tx := range dec.Transactions {
		transactions[i] = tx
	}
	e.Transactions = transactions
	return nil
}

type payloadAttributesJSON struct {
	Timestamp             hexutil.Uint64 `json:"timestamp"`
	Random                hexutil.Bytes  `json:"random"`
	SuggestedFeeRecipient hexutil.Bytes  `json:"suggestedFeeRecipient"`
}

// MarshalJSON --
func (p *PayloadAttributes) MarshalJSON() ([]byte, error) {
	return json.Marshal(payloadAttributesJSON{
		Timestamp:             hexutil.Uint64(p.Timestamp),
		Random:                p.Random,
		SuggestedFeeRecipient: p.SuggestedFeeRecipient,
	})
}

// UnmarshalJSON --
func (p *PayloadAttributes) UnmarshalJSON(enc []byte) error {
	dec := payloadAttributesJSON{}
	if err := json.Unmarshal(enc, &dec); err != nil {
		return err
	}
	*p = PayloadAttributes{}
	p.Timestamp = uint64(dec.Timestamp)
	p.Random = dec.Random
	p.SuggestedFeeRecipient = dec.SuggestedFeeRecipient
	return nil
}

type payloadStatusJSON struct {
	LatestValidHash *hexutil.Bytes `json:"latestValidHash"`
	Status          string         `json:"status"`
<<<<<<< HEAD
	ValidationError string         `json:"validationError"`
=======
	ValidationError *string        `json:"validationError"`
>>>>>>> 8e78eae8
}

// MarshalJSON --
func (p *PayloadStatus) MarshalJSON() ([]byte, error) {
<<<<<<< HEAD
	var hash hexutil.Bytes
	hash = p.LatestValidHash
	return json.Marshal(payloadStatusJSON{
		LatestValidHash: &hash,
=======
	hash := p.LatestValidHash
	return json.Marshal(payloadStatusJSON{
		LatestValidHash: (*hexutil.Bytes)(&hash),
>>>>>>> 8e78eae8
		Status:          p.Status.String(),
		ValidationError: &p.ValidationError,
	})
}

// UnmarshalJSON --
func (p *PayloadStatus) UnmarshalJSON(enc []byte) error {
	dec := payloadStatusJSON{}
	if err := json.Unmarshal(enc, &dec); err != nil {
		return err
	}
<<<<<<< HEAD
	p = &PayloadStatus{}
	if dec.LatestValidHash == nil {
		p.LatestValidHash = []byte{}
	} else {
		p.LatestValidHash = *dec.LatestValidHash
	}
	//p.LatestValidHash = *dec.LatestValidHash
=======
	*p = PayloadStatus{}
	p.LatestValidHash = *dec.LatestValidHash
>>>>>>> 8e78eae8
	p.Status = PayloadStatus_Status(PayloadStatus_Status_value[dec.Status])
	p.ValidationError = *dec.ValidationError
	return nil
}

type forkchoiceStateJSON struct {
	HeadBlockHash      hexutil.Bytes `json:"headBlockHash"`
	SafeBlockHash      hexutil.Bytes `json:"safeBlockHash"`
	FinalizedBlockHash hexutil.Bytes `json:"finalizedBlockHash"`
}

// MarshalJSON --
func (f *ForkchoiceState) MarshalJSON() ([]byte, error) {
	return json.Marshal(forkchoiceStateJSON{
		HeadBlockHash:      f.HeadBlockHash,
		SafeBlockHash:      f.SafeBlockHash,
		FinalizedBlockHash: f.FinalizedBlockHash,
	})
}

// UnmarshalJSON --
func (f *ForkchoiceState) UnmarshalJSON(enc []byte) error {
	dec := forkchoiceStateJSON{}
	if err := json.Unmarshal(enc, &dec); err != nil {
		return err
	}
	*f = ForkchoiceState{}
	f.HeadBlockHash = dec.HeadBlockHash
	f.SafeBlockHash = dec.SafeBlockHash
	f.FinalizedBlockHash = dec.FinalizedBlockHash
	return nil
}<|MERGE_RESOLUTION|>--- conflicted
+++ resolved
@@ -272,25 +272,14 @@
 type payloadStatusJSON struct {
 	LatestValidHash *hexutil.Bytes `json:"latestValidHash"`
 	Status          string         `json:"status"`
-<<<<<<< HEAD
-	ValidationError string         `json:"validationError"`
-=======
 	ValidationError *string        `json:"validationError"`
->>>>>>> 8e78eae8
 }
 
 // MarshalJSON --
 func (p *PayloadStatus) MarshalJSON() ([]byte, error) {
-<<<<<<< HEAD
-	var hash hexutil.Bytes
-	hash = p.LatestValidHash
-	return json.Marshal(payloadStatusJSON{
-		LatestValidHash: &hash,
-=======
 	hash := p.LatestValidHash
 	return json.Marshal(payloadStatusJSON{
 		LatestValidHash: (*hexutil.Bytes)(&hash),
->>>>>>> 8e78eae8
 		Status:          p.Status.String(),
 		ValidationError: &p.ValidationError,
 	})
@@ -302,18 +291,8 @@
 	if err := json.Unmarshal(enc, &dec); err != nil {
 		return err
 	}
-<<<<<<< HEAD
-	p = &PayloadStatus{}
-	if dec.LatestValidHash == nil {
-		p.LatestValidHash = []byte{}
-	} else {
-		p.LatestValidHash = *dec.LatestValidHash
-	}
-	//p.LatestValidHash = *dec.LatestValidHash
-=======
 	*p = PayloadStatus{}
 	p.LatestValidHash = *dec.LatestValidHash
->>>>>>> 8e78eae8
 	p.Status = PayloadStatus_Status(PayloadStatus_Status_value[dec.Status])
 	p.ValidationError = *dec.ValidationError
 	return nil
