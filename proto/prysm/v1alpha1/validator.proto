// Copyright 2020 Prysmatic Labs.
//
// Licensed under the Apache License, Version 2.0 (the "License");
// you may not use this file except in compliance with the License.
// You may obtain a copy of the License at
//
//     http://www.apache.org/licenses/LICENSE-2.0
//
// Unless required by applicable law or agreed to in writing, software
// distributed under the License is distributed on an "AS IS" BASIS,
// WITHOUT WARRANTIES OR CONDITIONS OF ANY KIND, either express or implied.
// See the License for the specific language governing permissions and
// limitations under the License.
syntax = "proto3";

package ethereum.eth.v1alpha1;

import "google/api/annotations.proto";
import "google/protobuf/empty.proto";
import "google/protobuf/wrappers.proto";

import "proto/eth/ext/options.proto";

import "proto/prysm/v1alpha1/beacon_block.proto";
import "proto/prysm/v1alpha1/sync_committee.proto";
import "proto/prysm/v1alpha1/attestation.proto";

option csharp_namespace = "Ethereum.Eth.V1";
option go_package = "github.com/prysmaticlabs/prysm/v5/proto/prysm/v1alpha1;eth";
option java_multiple_files = true;
option java_outer_classname = "ValidatorProto";
option java_package = "org.ethereum.eth.v1alpha1";
option php_namespace = "Ethereum\\Eth\\v1alpha1";

// Beacon node validator API
//
// The beacon node validator API enables a validator to connect
// and perform its obligations on the Ethereum Beacon Chain.
service BeaconNodeValidator {
    // Retrieves validator duties for the requested validators.
    //
    // The duties consist of:
    //   Proposer - the validator that creates a beacon chain block.
    //   Attester — a validator that is part of a committee that needs to sign off on a beacon chain
    //    block while simultaneously creating a cross link to a recent shard block on a particular shard chain.
    // The server returns a list of duties which are the actions should be performed by validators for a given epoch.
    // Validator duties should be polled every epoch, but due to chain reorg of >MIN_SEED_LOOKAHEAD could occur,
    // the validator duties could chain. For complete safety, it is recommended to poll at every slot to ensure
    // validator is fully aware of any sudden chain reorg.
    rpc GetDuties(DutiesRequest) returns (DutiesResponse) {
        option (google.api.http) = {
            get: "/eth/v1alpha1/validator/duties"
        };
    }

    // DomainData fetches the current BLS signature domain version information from the
    // running beacon node's state. This information is used when validators sign
    // blocks and attestations appropriately based on their duty.
    rpc DomainData(DomainRequest) returns (DomainResponse) {
        option (google.api.http) = {
            get: "/eth/v1alpha1/validator/domain"
        };
    }

    // WaitForChainStart queries the logs of the Validator Deposit Contract on the Ethereum
    // proof-of-work chain to verify the beacon chain has started its runtime and
    // validators are ready to begin their responsibilities.
    //
    // If the chain has not yet started, this endpoint starts a server-side stream which updates
    // the client when the beacon chain is ready.
    rpc WaitForChainStart(google.protobuf.Empty) returns (stream ChainStartResponse) {
        option deprecated = true;
        option (google.api.http) = {
            get: "/eth/v1alpha1/validator/chainstart/stream"
        };
    }

    // WaitForActivation checks if a validator public key exists in the active validator
    // registry of the current beacon state. If the validator is NOT yet active, it starts a
    // server-side stream which updates the client whenever the validator becomes active in
    // the beacon node's state.
    //
    // The input to this endpoint is a list of validator public keys, and the corresponding
    // stream will respond until at least a single corresponding validator to those
    // keys is activated.
    rpc WaitForActivation(ValidatorActivationRequest) returns (stream ValidatorActivationResponse) {
        option (google.api.http) = {
            get: "/eth/v1alpha1/validator/activation/stream"
        };
    }

    // ValidatorIndex retrieves a validator's index location in the beacon state's
    // validator registry looking up whether the validator exists based on its
    // public key. This method returns NOT_FOUND if no index is found for the public key
    // specified in the request.
    rpc ValidatorIndex(ValidatorIndexRequest) returns (ValidatorIndexResponse) {
        option (google.api.http) = {
            get: "/eth/v1alpha1/validator/index"
        };
    }

    // ValidatorStatus returns a validator's status based on the current epoch.
    // The request can specify either a validator's public key or validator index.
    //
    // The status response can be one of the following:
    //	DEPOSITED - validator's deposit has been recognized by Ethereum 1, not yet recognized by Ethereum.
    //	PENDING - validator is in Ethereum's activation queue.
    //	ACTIVE - validator is active.
    //	EXITING - validator has initiated an an exit request, or has dropped below the ejection balance and is being kicked out.
    //	EXITED - validator is no longer validating.
    //	SLASHING - validator has been kicked out due to meeting a slashing condition.
    //	UNKNOWN_STATUS - validator does not have a known status in the network.
    rpc ValidatorStatus(ValidatorStatusRequest) returns (ValidatorStatusResponse) {
        option (google.api.http) = {
            get: "/eth/v1alpha1/validator/status"
        };
    }

    // MultipleValidatorStatus returns a list of validator statuses on the current epoch.
    // The request can specify a list of validator public keys.
    //
    // Returns a list of ValidatorStatusResponses.
    rpc MultipleValidatorStatus(MultipleValidatorStatusRequest) returns (MultipleValidatorStatusResponse) {
        option (google.api.http) = {
            get: "/eth/v1alpha1/validator/statuses"
        };
    }

    // Retrieves the latest valid beacon block to be proposed on the beacon chain.
    //
    // The server returns a new beacon block, without proposer signature, that can be
    // proposed on the beacon chain. The block should be filled with all the necessary
    // data for proposer to sign.
    rpc GetBeaconBlock(BlockRequest) returns (GenericBeaconBlock) {
        option (google.api.http) = {
            get: "/eth/v1alpha2/validator/block"
        };
    }

    // Sends the newly signed beacon block to beacon node.
    //
    // The validator sends the newly signed beacon block to the beacon node so the beacon block can
    // be included in the beacon chain. The beacon node is expected to validate and process the
    // beacon block into its state.
    rpc ProposeBeaconBlock(GenericSignedBeaconBlock) returns (ProposeResponse) {
        option (google.api.http) = {
            post: "/eth/v1alpha2/validator/block"
            body: "*"
        };
    }

    // PrepareBeaconProposer submits fee recipient information to be used when preparing block
    // proposal execution payloads.
    rpc PrepareBeaconProposer(PrepareBeaconProposerRequest) returns (google.protobuf.Empty) {
        option (google.api.http) = {
            post: "/eth/v1alpha1/validator/prepare_beacon_proposer"
            body: "*"
        };
    }

    // GetFeeRecipientByPubKey returns a fee recipient from the beacon node's settings or db based on a given public key
    rpc GetFeeRecipientByPubKey(FeeRecipientByPubKeyRequest) returns (FeeRecipientByPubKeyResponse){
        option (google.api.http) = {
            post: "/eth/v1alpha1/validator/fee_recipient_by_pub_key"
            body: "*"
        };
    }

    // Retrieves the latest valid attestation data to be attested on the beacon chain.
    //
    // The server returns the latest valid data which represents the correct vote
    // for the head of the beacon chain.
    rpc GetAttestationData(AttestationDataRequest) returns (AttestationData) {
        option (google.api.http) = {
            get: "/eth/v1alpha1/validator/attestation"
        };
    }

    // Sends the newly signed attestation to beacon node.
    //
    // The validator sends the newly signed attestation to the beacon node for the attestation to
    // be included in the beacon chain. The beacon node is expected to validate and publish attestation on
    // appropriate committee subnet.
    rpc ProposeAttestation(Attestation) returns (AttestResponse) {
        option (google.api.http) = {
            post: "/eth/v1alpha1/validator/attestation"
            body: "*"
        };
    }

<<<<<<< HEAD
=======
    // Sends the newly signed attestation to beacon node.
    //
    // The validator sends the newly signed attestation to the beacon node for the attestation to
    // be included in the beacon chain. The beacon node is expected to validate and publish attestation on
    // appropriate committee subnet.
    rpc ProposeAttestationElectra(AttestationElectra) returns (AttestResponse) {
        option (google.api.http) = {
            post: "/eth/v1alpha1/validator/attestation_electra"
            body: "*"
        };
    }

>>>>>>> 80e3c4d4
    // Submit selection proof to the beacon node to aggregate all matching wire attestations with the same data root.
    // the beacon node responses with an aggregate and proof object back to validator to sign over.
    rpc SubmitAggregateSelectionProof(AggregateSelectionRequest) returns (AggregateSelectionResponse) {
        option (google.api.http) = {
            post: "/eth/v1alpha1/validator/aggregate"
            body: "*"
        };
    }

    // Submit selection proof to the beacon node to aggregate all matching wire attestations with the same data root.
    // the beacon node responses with an aggregate and proof object back to validator to sign over.
    rpc SubmitAggregateSelectionProofElectra(AggregateSelectionRequest) returns (AggregateSelectionElectraResponse) {
        option (google.api.http) = {
            post: "/eth/v1alpha1/validator/aggregate_electra"
            body: "*"
        };
    }

    // Submit a signed aggregate and proof object, the beacon node will broadcast the
    // signed aggregated attestation and proof object.
    rpc SubmitSignedAggregateSelectionProof(SignedAggregateSubmitRequest) returns (SignedAggregateSubmitResponse) {
        option (google.api.http) = {
            post: "/eth/v1alpha1/validator/aggregate"
            body: "*"
        };
    }

<<<<<<< HEAD
    // Sends the newly signed attestation to beacon node.
    //
    // The validator sends the newly signed attestation to the beacon node for the attestation to
    // be included in the beacon chain. The beacon node is expected to validate and publish attestation on
    // appropriate committee subnet.
    rpc ProposeAttestationElectra(AttestationElectra) returns (AttestResponse) {
        option (google.api.http) = {
            post: "/eth/v1alpha1/validator/attestation_electra"
            body: "*"
        };
    }

    // Submit selection proof to the beacon node to aggregate all matching wire attestations with the same data root.
    // the beacon node responses with an aggregate and proof object back to validator to sign over.
    rpc SubmitAggregateSelectionProofElectra(AggregateSelectionRequest) returns (AggregateSelectionResponseElectra) {
        option (google.api.http) = {
            post: "/eth/v1alpha1/validator/aggregate_electra"
            body: "*"
        };
    }

    // Submit a signed aggregate and proof object, the beacon node will broadcast the
    // signed aggregated attestation and proof object.
    rpc SubmitSignedAggregateSelectionProofElectra(SignedAggregateSubmitRequestElectra) returns (SignedAggregateSubmitResponse) {
=======
    // Submit a signed aggregate and proof object, the beacon node will broadcast the
    // signed aggregated attestation and proof object.
    rpc SubmitSignedAggregateSelectionProofElectra(SignedAggregateSubmitElectraRequest) returns (SignedAggregateSubmitResponse) {
>>>>>>> 80e3c4d4
        option (google.api.http) = {
            post: "/eth/v1alpha1/validator/aggregate_electra"
            body: "*"
        };
    }

    // Propose to leave the list of active validators.
    //
    // The beacon node is expected to validate the request and make it available for inclusion in
    // the next proposed block.
    rpc ProposeExit(SignedVoluntaryExit) returns (ProposeExitResponse) {
        option (google.api.http) = {
            post: "/eth/v1alpha1/validator/exit"
            body: "*"
        };
    }

    // Subscribe to particular committee ID subnets given validator's duty.
    //
    // The beacon node is expected to subscribe to the committee ID subnet given by the request. With this,
    // beacon node serving attesters can find persistent peers on the subnet to publish attestation,
    // and beacon node serving aggregator can join the subnet.
    rpc SubscribeCommitteeSubnets(CommitteeSubnetsSubscribeRequest) returns (google.protobuf.Empty) {
        option (google.api.http) = {
            post: "/eth/v1alpha1/validator/subnet/subscribe"
            body: "*"
        };
    }

    // Checks the beacon node if another instance of the provided validator keys have been
    // attesting/proposing for you.
    rpc CheckDoppelGanger(DoppelGangerRequest) returns (DoppelGangerResponse) {
        option (google.api.http) = {
            get: "/eth/v1alpha1/validator/doppelganger"
        };
    }

    // Retrieves a sync committee message block root to be signed over as part of sync committee duty.
    rpc GetSyncMessageBlockRoot(google.protobuf.Empty) returns (SyncMessageBlockRootResponse) {
        option (google.api.http) = {
            get: "/eth/v1alpha1/validator/sync_message_block_root"
        };
    }

    // Submits a sync committee message to be broadcasted over network. This is part of sync committee duty.
    rpc SubmitSyncMessage(SyncCommitteeMessage) returns (google.protobuf.Empty) {
        option (google.api.http) = {
            post: "/eth/v1alpha1/validator/sync_message"
            body: "*"
        };
    }

    // Retrieves the sync subcommittee index of a given validator.
    //
    // The server returns the sync subcommittee index given the validator public key,
    // if the validator does not exist in the sync committee then an error would be returned.
    // The subcommittee index is used for the aggregation of sync committee message.
    rpc GetSyncSubcommitteeIndex(SyncSubcommitteeIndexRequest) returns (SyncSubcommitteeIndexResponse) {
        option (google.api.http) = {
            get: "/eth/v1alpha1/sync_subcommittee_index"
        };
    }

    // Retrieve sync committee contribution to the beacon node to aggregate all matching sync committee messages with the same slot and root.
    // the beacon node responses with a sync committee contribution object for the validator to sign over.
    rpc GetSyncCommitteeContribution(SyncCommitteeContributionRequest) returns (SyncCommitteeContribution) {
        option (google.api.http) = {
            post: "/eth/v1alpha1/validator/contribution_and_proof"
            body: "*"
        };
    }

    // Submit a signed sync committee contribution and proof object, the beacon node will broadcast the
    // signed contribution and proof object.
    rpc SubmitSignedContributionAndProof(SignedContributionAndProof) returns (google.protobuf.Empty) {
        option (google.api.http) = {
            post: "/eth/v1alpha1/validator/signed_contribution_and_proof"
            body: "*"
        };
    }

    // Server-side stream of all slots of valid blocks as they are received by
    // the beacon chain node.
    // DEPRECATED: This endpoint is superseded by the /eth/v1/events Beacon API endpoint
    rpc StreamSlots(StreamSlotsRequest) returns (stream StreamSlotsResponse) {
        option (google.api.http) = {
            get: "/eth/v1alpha1/validator/blocks/stream_slots"
        };
        option deprecated = true;
    }

    // Server-side stream of all signed blocks as they are received by
    // the beacon chain node.
    // DEPRECATED: This endpoint is superseded by the /eth/v1/events Beacon API endpoint
    rpc StreamBlocksAltair(StreamBlocksRequest) returns (stream StreamBlocksResponse) {
        option (google.api.http) = {
            get: "/eth/v1alpha1/validator/blocks/stream"
        };
        option deprecated = true;
    }

    rpc SubmitValidatorRegistrations(SignedValidatorRegistrationsV1) returns (google.protobuf.Empty) {
        option (google.api.http) = {
            post: "/eth/v1alpha1/validator/registration"
            body: "*"
        };
    }

    rpc AssignValidatorToSubnet(AssignValidatorToSubnetRequest) returns (google.protobuf.Empty) {
        option (google.api.http) = {
            post: "/eth/v1alpha1/validator/blocks/assign_validator_to_subnet"
            body: "*"
        };
    }

    rpc AggregatedSigAndAggregationBits(AggregatedSigAndAggregationBitsRequest) returns (AggregatedSigAndAggregationBitsResponse) {
        option (google.api.http) = {
            get: "/eth/v1alpha1/validator/blocks/aggregated_sig_and_aggregation_bits"
        };
    }
}

// SyncMessageBlockRootResponse for beacon chain validator to retrieve and
// to sign over the block root as part of sync committee duty to facilitate light client.
message SyncMessageBlockRootResponse {
    // The block root of the head block.
    bytes root = 1 [(ethereum.eth.ext.ssz_size) = "32"];
}

// SyncSubcommitteeIndexRequest requests sync subcommittee index given the validator public key.
message SyncSubcommitteeIndexRequest {
    // The validator's public key.
    bytes public_key = 1 [(ethereum.eth.ext.ssz_size) = "48"];
    // The slot of validator's assignment.
    uint64 slot = 2 [(ethereum.eth.ext.cast_type) = "github.com/prysmaticlabs/prysm/v5/consensus-types/primitives.Slot"];
}

message SyncCommitteeContributionRequest {
    // Slot for which the aggregation request applies.
    uint64 slot = 1 [(ethereum.eth.ext.cast_type) = "github.com/prysmaticlabs/prysm/v5/consensus-types/primitives.Slot"];
    // 48 byte public key of the validator.
    bytes public_key = 2 [(ethereum.eth.ext.ssz_size) = "48", (ethereum.eth.ext.spec_name) = "pubkey"];
    // Subnet ID of where this contribution and proof should be broadcast to.
    uint64 subnet_id = 3;
}

// SyncSubcommitteeIndexResponse responds index of the sync subcommittee of a given validator.
message SyncSubcommitteeIndexResponse {
    // The subcommittee index itself.
    // If the total validator count is not sufficient, there could be more than one index.
    repeated uint64 indices = 1 [(ethereum.eth.ext.cast_type) = "github.com/prysmaticlabs/prysm/v5/consensus-types/primitives.CommitteeIndex"];
}

// DEPRECATED: This endpoint StreamSlots is superseded by the /eth/v1/events Beacon API endpoint
message StreamSlotsResponse {
    option deprecated = true;
    uint64 slot = 1 [(ethereum.eth.ext.cast_type) = "github.com/prysmaticlabs/prysm/v5/consensus-types/primitives.Slot"];
}

// DEPRECATED: This endpoint StreamBlocks is superseded by the /eth/v1/events Beacon API endpoint
message StreamBlocksResponse {
    option deprecated = true;
    oneof block {
        // Representing a phase 0 block.
        SignedBeaconBlock phase0_block = 1 ;

        // Representing an altair block.
        SignedBeaconBlockAltair altair_block = 2;

        // Representing a bellatrix block.
        SignedBeaconBlockBellatrix bellatrix_block = 3;

        // Representing a capella block.
        SignedBeaconBlockCapella capella_block = 4;

        // Representing a deneb block.
        SignedBeaconBlockDeneb deneb_block = 5;

        // Representing a electra block.
        SignedBeaconBlockElectra electra_block = 6;
    }
}

message DomainRequest {
    // The epoch for which the domain is being requested.
    uint64 epoch = 1 [(ethereum.eth.ext.cast_type) = "github.com/prysmaticlabs/prysm/v5/consensus-types/primitives.Epoch"];

    // The bytes domain specified by the validator.
    bytes domain = 2;
}

message DomainResponse {
    // The signature domain is a byte array used by validators when
    // signing data related to block proposals and attestations.
    bytes signature_domain = 1;
}

message ValidatorActivationRequest {
    // A list of 48 byte validator public keys.
    repeated bytes public_keys = 1 [(ethereum.eth.ext.ssz_size) = "?,48"];
}

message ValidatorActivationResponse {
    message Status {
        // A 48 byte validator public key.
        bytes public_key = 1;

        // A wrapper representing a validator's status object.
        ValidatorStatusResponse status = 2;

        // The validators index in the beacon state.
        uint64 index = 3 [(ethereum.eth.ext.cast_type) = "github.com/prysmaticlabs/prysm/v5/consensus-types/primitives.ValidatorIndex"];
    }
    // A list of validator statuses mapped 1-to-1 with the public keys
    // in the request.
    repeated Status statuses = 1;
}

message ChainStartResponse {
    // A boolean specifying whether or not the chain has started.
    bool started = 1;

    // The genesis time of the beacon chain.
    uint64 genesis_time = 2;

    // 32 byte hash tree root of the genesis validator set.
    bytes genesis_validators_root = 3 [(ethereum.eth.ext.ssz_size) = "32"];
}

message SyncedResponse {
    // A boolean specifying whether or not the beacon node is synced and ready for the validator.
    bool synced = 1;

    // The genesis time of the beacon chain.
    uint64 genesis_time = 2;
}

message ValidatorIndexRequest {
    // A 48 byte validator public key.
    bytes public_key = 1 [(ethereum.eth.ext.ssz_size) = "48"];
}

message ValidatorIndexResponse {
    // The validator's index in the beacon chain state's validator registry.
    uint64 index = 1  [(ethereum.eth.ext.cast_type) = "github.com/prysmaticlabs/prysm/v5/consensus-types/primitives.ValidatorIndex"];
}

message ValidatorStatusRequest {
    // A 48 byte validator public key.
    bytes public_key = 1 [(ethereum.eth.ext.ssz_size) = "48"];
}

enum ValidatorStatus {
    UNKNOWN_STATUS = 0;
    DEPOSITED = 1;
    PENDING = 2;
    ACTIVE = 3;
    EXITING = 4;
    SLASHING = 5;
    EXITED = 6;
    INVALID = 7;
    PARTIALLY_DEPOSITED = 8;
}

message ValidatorStatusResponse {
    // The corresponding validator status.
    ValidatorStatus status = 1;

    // The block number of the Ethereum proof-of-work chain
    // where the deposit for the validator was included.
    uint64 eth1_deposit_block_number = 2;

    // The slot in the beacon chain in which the validator's
    // deposit was included in a block.
    uint64 deposit_inclusion_slot = 3 [(ethereum.eth.ext.cast_type) = "github.com/prysmaticlabs/prysm/v5/consensus-types/primitives.Slot"];

    // The epoch in the beacon chain in which the validator
    // is determined as active.
    uint64 activation_epoch = 4 [(ethereum.eth.ext.cast_type) = "github.com/prysmaticlabs/prysm/v5/consensus-types/primitives.Epoch"];

    // The position in the activation queue of pending validators.
    uint64 position_in_activation_queue = 5;
}

message MultipleValidatorStatusRequest {
    // A list of 48 byte validator public keys.
    repeated bytes public_keys = 1 [(ethereum.eth.ext.ssz_size) = "?,48"];
    // A list of validator indices.
    repeated int64 indices = 2;
}

message MultipleValidatorStatusResponse {
    // A list of 48 byte validator public keys.
    repeated bytes public_keys = 1 [(ethereum.eth.ext.ssz_size) = "?,48"];
    // A list of ValidatorStatusResponses mapped 1-to-1 with the public keys.
    repeated ValidatorStatusResponse statuses = 2;
    // A list of validator indices.
    repeated uint64 indices = 3  [(ethereum.eth.ext.cast_type) = "github.com/prysmaticlabs/prysm/v5/consensus-types/primitives.ValidatorIndex"];
}

message DutiesRequest {
    // Epoch at which validators should perform their duties.
    uint64 epoch = 1 [(ethereum.eth.ext.cast_type) = "github.com/prysmaticlabs/prysm/v5/consensus-types/primitives.Epoch"];

    // Array of byte encoded BLS public keys.
    repeated bytes public_keys = 2 [(ethereum.eth.ext.ssz_size) = "?,48"];
}

message DutiesResponse {
    reserved 1; // Deprecated fields

    repeated Duty current_epoch_duties = 2;

    repeated Duty next_epoch_duties = 3;

    message Duty {
        // The committee a validator is assigned to.
        repeated uint64 committee = 1 [(ethereum.eth.ext.cast_type) = "github.com/prysmaticlabs/prysm/v5/consensus-types/primitives.ValidatorIndex"];

        // The index into the committee where the validator belongs in.
        uint64 committee_index = 2  [(ethereum.eth.ext.cast_type) = "github.com/prysmaticlabs/prysm/v5/consensus-types/primitives.CommitteeIndex"];

        // Slot at which a validator must attest.
        uint64 attester_slot = 3 [(ethereum.eth.ext.cast_type) = "github.com/prysmaticlabs/prysm/v5/consensus-types/primitives.Slot"];

        // Slots at which a validator must propose a beacon chain block.
        repeated uint64 proposer_slots = 4 [(ethereum.eth.ext.cast_type) = "github.com/prysmaticlabs/prysm/v5/consensus-types/primitives.Slot"];

        // 48 byte BLS public key for the validator who's assigned to perform a duty.
        bytes public_key = 5 [(ethereum.eth.ext.ssz_size) = "48"];

        // The current status of the validator assigned to perform the duty.
        ValidatorStatus status = 6;

        // The index of the validator in the beacon state.
        uint64 validator_index = 7  [(ethereum.eth.ext.cast_type) = "github.com/prysmaticlabs/prysm/v5/consensus-types/primitives.ValidatorIndex"];

        // Whether the validator belongs in the sync committee and has to perform sync committee duty.
        bool is_sync_committee = 8;

        // The number of committees in the duty's slot.
        uint64 committees_at_slot = 9;
    }
}

message BlockRequest {
    // Slot for which the block should be proposed.
    uint64 slot = 1 [(ethereum.eth.ext.cast_type) = "github.com/prysmaticlabs/prysm/v5/consensus-types/primitives.Slot"];

    // Validator's 32 byte randao reveal secret of the current epoch.
    bytes randao_reveal = 2 [(ethereum.eth.ext.ssz_size) = "48"];

    // Validator's 32 byte graffiti message for the new block.
    bytes graffiti = 3 [(ethereum.eth.ext.ssz_size) = "32"];

    // Signal server to skip outsourcing block request from mev-boost/relayer so that returned block will always be a local block.
    bool skip_mev_boost = 4;

    // Percentage multiplier to apply to the builder's payload value when choosing between a builder payload header and payload from the paired execution node
    google.protobuf.UInt64Value builder_boost_factor = 5;
}

message ProposeResponse {
    // The block root of the successfully proposed beacon block.
    bytes block_root = 1 [(ethereum.eth.ext.ssz_size) = "32"];
}

message ProposeExitResponse {
    // The root of the successfully proposed voluntary exit.
    bytes exit_root = 1 [(ethereum.eth.ext.ssz_size) = "32"];
}

message AttestationDataRequest {
    // Slot for which the attestation should be created.
    uint64 slot = 1 [(ethereum.eth.ext.cast_type) = "github.com/prysmaticlabs/prysm/v5/consensus-types/primitives.Slot"];

    // Committee index the attestation should be created for.
    uint64 committee_index = 2  [(ethereum.eth.ext.cast_type) = "github.com/prysmaticlabs/prysm/v5/consensus-types/primitives.CommitteeIndex"];
}

message AttestResponse {
    // The root of the attestation data successfully submitted to the beacon node.
    bytes attestation_data_root = 1 [(ethereum.eth.ext.ssz_size) = "32"];
}

message AggregateSelectionRequest {
    // Slot for which the aggregation request applies.
    uint64 slot = 1 [(ethereum.eth.ext.cast_type) = "github.com/prysmaticlabs/prysm/v5/consensus-types/primitives.Slot"];
    // Committee index of the validator at the given slot.
    uint64 committee_index = 2  [(ethereum.eth.ext.cast_type) = "github.com/prysmaticlabs/prysm/v5/consensus-types/primitives.CommitteeIndex"];
    // 48 byte public key of the validator.
    bytes public_key = 3 [(ethereum.eth.ext.ssz_size) = "48", (ethereum.eth.ext.spec_name) = "pubkey"];
    // 96 byte signature of the validator on the slot. This is used as proof that the validator is
    // an aggregator for the given slot.
    bytes slot_signature = 4 [(ethereum.eth.ext.ssz_size) = "96"];
}

message AggregateSelectionResponse {
    // The aggregate and proof message without the signature.
    AggregateAttestationAndProof aggregate_and_proof = 1;
}

<<<<<<< HEAD
message AggregateSelectionResponseElectra {
=======
message AggregateSelectionElectraResponse {
>>>>>>> 80e3c4d4
    // The aggregate and proof message without the signature.
    AggregateAttestationAndProofElectra aggregate_and_proof = 1;
}

message SignedAggregateSubmitRequest {
    // The signed aggregate and proof message with the signature.
    SignedAggregateAttestationAndProof signed_aggregate_and_proof = 1;
}

<<<<<<< HEAD
message SignedAggregateSubmitRequestElectra {
=======
message SignedAggregateSubmitElectraRequest {
>>>>>>> 80e3c4d4
    // The signed aggregate and proof message with the signature.
    SignedAggregateAttestationAndProofElectra signed_aggregate_and_proof = 1;
}

message SignedAggregateSubmitResponse {
    // The 32 byte hash tree root of the aggregated attestation data.
    bytes attestation_data_root = 1  [(ethereum.eth.ext.ssz_size) = "32"];
}

message CommitteeSubnetsSubscribeRequest {
    // A list of intended slots to subscribe.
    repeated uint64 slots = 1 [(ethereum.eth.ext.cast_type) = "github.com/prysmaticlabs/prysm/v5/consensus-types/primitives.Slot"];
    // A list of intended committee ids to subscribe. It is mapped 1-to-1 with the slots
    repeated uint64 committee_ids = 2 [(ethereum.eth.ext.cast_type) = "github.com/prysmaticlabs/prysm/v5/consensus-types/primitives.CommitteeIndex"];
    // Whether to subscribe as an aggregator or by default attester.
    // It is mapped 1-to-1 with the slots and committee ids.
    // Subscribe as an aggregator means to join the subnet.
    // Subscribe as an attester means finding persistent peers on the subnet to be able to publish attestations.
    repeated bool is_aggregator = 3;
}

// An Ethereum validator.
message Validator {
    // 48 byte BLS public key used for the validator's activities.
    bytes public_key = 1 [(ethereum.eth.ext.ssz_size) = "48", (ethereum.eth.ext.spec_name) = "pubkey"];

    // 32 byte hash of the withdrawal destination public key.
    bytes withdrawal_credentials = 2 [(ethereum.eth.ext.ssz_size) = "32"];

    // The validators current effective balance in gwei.
    uint64 effective_balance = 3;

    // Whether or not the validator has been slashed.
    bool slashed = 4;

    // Epoch when the validator became eligible for activation. This field may
    // be zero if the validator was present in the Ethereum proof of stake genesis. This
    // field is FAR_FUTURE_EPOCH if the validator has not been activated.
    uint64 activation_eligibility_epoch = 5 [(ethereum.eth.ext.cast_type) = "github.com/prysmaticlabs/prysm/v5/consensus-types/primitives.Epoch"];

    // Epoch when the validator was activated. This field may be zero if the
    // validator was present in the Ethereum proof of stake genesis. This field is
    // FAR_FUTURE_EPOCH if the validator has not been activated.
    uint64 activation_epoch = 6 [(ethereum.eth.ext.cast_type) = "github.com/prysmaticlabs/prysm/v5/consensus-types/primitives.Epoch"];

    // Epoch when the validator was exited. This field is FAR_FUTURE_EPOCH if
    // the validator has not exited.
    // FAR_FUTURE_EPOCH is a constant defined by the official Ethereum Beacon Chain specification:
    // https://github.com/ethereum/consensus-specs/blob/v0.9.2/specs/core/0_beacon-chain.md#constants
    uint64 exit_epoch = 7 [(ethereum.eth.ext.cast_type) = "github.com/prysmaticlabs/prysm/v5/consensus-types/primitives.Epoch"];

    // Epoch when the validator is eligible to withdraw their funds. This field
    // is FAR_FUTURE_EPOCH if the validator has not exited.
    // FAR_FUTURE_EPOCH is a constant defined by the official Ethereum Beacon Chain specification:
    // https://github.com/ethereum/consensus-specs/blob/v0.9.2/specs/core/0_beacon-chain.md#constants
    uint64 withdrawable_epoch = 8 [(ethereum.eth.ext.cast_type) = "github.com/prysmaticlabs/prysm/v5/consensus-types/primitives.Epoch"];
}

// ValidatorParticipation stores participation metrics during a given epoch.
message ValidatorParticipation {
    // Percentage of validator participation in the given epoch. This field
    // contains a value between 0 and 1.
    float global_participation_rate = 1  [deprecated = true];
    // The total amount of ether, in gwei, that has been used in voting.
    uint64 voted_ether = 2 [deprecated = true];
    // The total amount of ether, in gwei, that is eligible for voting.
    uint64 eligible_ether = 3 [deprecated = true];
    // Total staked gwei that was active (i.e. eligible to vote) during the current epoch.
    uint64 current_epoch_active_gwei = 4;
    // Total staked gwei that had attestations included in a block during the current epoch,
    // attestations by the same validator do not increase this figure.
    uint64 current_epoch_attesting_gwei = 5;
    // Total staked gwei that attested to the majority-elected Casper FFG target epoch during the current epoch.
    uint64 current_epoch_target_attesting_gwei = 6;
    // Same as current_epoch_active_gwei but for previous epoch.
    uint64 previous_epoch_active_gwei = 7;
    // Same as current_epoch_attesting_gwei but for previous epoch.
    uint64 previous_epoch_attesting_gwei = 8;
    // Same as current_epoch_target_attesting_gwei but for previous epoch.
    uint64 previous_epoch_target_attesting_gwei = 9;
    // Total staked gwei that attested to a head beacon block that is in the canonical chain.
    uint64 previous_epoch_head_attesting_gwei = 10;
}

// ValidatorInfo gives information about the state of a validator at a certain epoch.
message ValidatorInfo {
    // The validator's 48 byte BLS public key.
    bytes public_key = 1;

    // The validator's index in the beacon state.
    uint64 index = 2 [(ethereum.eth.ext.cast_type) = "github.com/prysmaticlabs/prysm/v5/consensus-types/primitives.ValidatorIndex"];

    // The epoch for which the information pertains.
    uint64 epoch = 3 [(ethereum.eth.ext.cast_type) = "github.com/prysmaticlabs/prysm/v5/consensus-types/primitives.Epoch"];

    // The validator's current status.
    ValidatorStatus status = 4;

    // The unix timestamp when the validator enters the next state.
    // This could be in the past.  Some values depend on chain operation and so will vary from epoch to epoch.
    // Specific times for each state are as follows:
    // - state == DEPOSITED: time at which Ethereum 1 deposit will be stored on-chain by Ethereum (variable, can be 0).
    // - state == PENDING: time at which validator will be activated (variable).
    // - state == ACTIVE: no value (next transition depends on user and network actions).
    // - state == EXITING: time at which validator will exit.
    // - state == SLASHING: time at which validator will exit.
    // - state == EXITED: time at which validator funds will be withdrawable.
    uint64 transition_timestamp = 5;

    // The validator's current balance in GWei.
    uint64 balance = 6;

    // The validator's current effective balance in GWei.
    // Only valid for states ACTIVE, EXITING, SLASHING.
    uint64 effective_balance = 7;
}

// DoppelGangerRequest represents the request sent by the validator in order to determine
// if there is any duplicate instance of it running in the network.
message DoppelGangerRequest {
    repeated ValidatorRequest validator_requests = 1;

    // ValidatorRequest data type which represents a request for each validator.
    message ValidatorRequest {
        // The validator's 48 byte BLS public key.
        bytes public_key = 1 [(ethereum.eth.ext.ssz_size) = "48", (ethereum.eth.ext.spec_name) = "pubkey"];
        // The validator's last recorded epoch to attest.
        uint64 epoch = 3 [(ethereum.eth.ext.cast_type) = "github.com/prysmaticlabs/prysm/v5/consensus-types/primitives.Epoch"];
        // The validator's last recorded signed root.
        bytes signed_root = 2 [(ethereum.eth.ext.ssz_size) = "32"];
    }
}

// DoppelGangerResponse is the response payload sent by the beacon node
// after it has checked for all duplicate keys in the network.
message DoppelGangerResponse {
    message ValidatorResponse {
        // The validator's 48 byte BLS public key.
        bytes public_key = 1 [(ethereum.eth.ext.ssz_size) = "48", (ethereum.eth.ext.spec_name) = "pubkey"];
        // Whether a duplicate of the validator exists.
        bool duplicate_exists = 2;
    }
    repeated ValidatorResponse responses = 1;
}

// Request to only return slots with blocks that where verified by the beacon node.
// DEPRECATED: This endpoint StreamSlots is superseded by the /eth/v1/events Beacon API endpoint.
message StreamSlotsRequest {
    option deprecated = true;
    bool verified_only = 1;
}

// Request to only return blocks that is verified by the beacon node.
// DEPRECATED: This endpoint StreamBlocks is superseded by the /eth/v1/events Beacon API endpoint
message StreamBlocksRequest {
    option deprecated = true;
    bool verified_only = 1;
}

message PrepareBeaconProposerRequest {
    message FeeRecipientContainer {
        // The address of the fee recipient.
        bytes fee_recipient = 1 [(ethereum.eth.ext.ssz_size) = "20"];

        // The proposer validator index.
        uint64 validator_index = 2 [(ethereum.eth.ext.cast_type) = "github.com/prysmaticlabs/prysm/v5/consensus-types/primitives.ValidatorIndex"];
    }
    repeated FeeRecipientContainer recipients = 1;
}

message FeeRecipientByPubKeyRequest {
    bytes public_key = 1 [(ethereum.eth.ext.ssz_size) = "48", (ethereum.eth.ext.spec_name) = "pubkey"];
}

message FeeRecipientByPubKeyResponse {
    bytes fee_recipient = 1 [(ethereum.eth.ext.ssz_size) = "20"];
}

message AssignValidatorToSubnetRequest {
    bytes public_key = 1 [(ethereum.eth.ext.ssz_size) = "48", (ethereum.eth.ext.spec_name) = "pubkey"];
    ValidatorStatus status = 2;
}

message AggregatedSigAndAggregationBitsRequest {
    repeated SyncCommitteeMessage msgs = 1;
    uint64 slot = 2 [(ethereum.eth.ext.cast_type) = "github.com/prysmaticlabs/prysm/v5/consensus-types/primitives.Slot"];
    uint64 subnet_id = 3;
    bytes block_root = 4 [(ethereum.eth.ext.ssz_size) = "32"];
}

message AggregatedSigAndAggregationBitsResponse {
    bytes aggregated_sig = 1;
    bytes bits = 2;
}<|MERGE_RESOLUTION|>--- conflicted
+++ resolved
@@ -188,8 +188,6 @@
         };
     }
 
-<<<<<<< HEAD
-=======
     // Sends the newly signed attestation to beacon node.
     //
     // The validator sends the newly signed attestation to the beacon node for the attestation to
@@ -202,7 +200,6 @@
         };
     }
 
->>>>>>> 80e3c4d4
     // Submit selection proof to the beacon node to aggregate all matching wire attestations with the same data root.
     // the beacon node responses with an aggregate and proof object back to validator to sign over.
     rpc SubmitAggregateSelectionProof(AggregateSelectionRequest) returns (AggregateSelectionResponse) {
@@ -230,36 +227,9 @@
         };
     }
 
-<<<<<<< HEAD
-    // Sends the newly signed attestation to beacon node.
-    //
-    // The validator sends the newly signed attestation to the beacon node for the attestation to
-    // be included in the beacon chain. The beacon node is expected to validate and publish attestation on
-    // appropriate committee subnet.
-    rpc ProposeAttestationElectra(AttestationElectra) returns (AttestResponse) {
-        option (google.api.http) = {
-            post: "/eth/v1alpha1/validator/attestation_electra"
-            body: "*"
-        };
-    }
-
-    // Submit selection proof to the beacon node to aggregate all matching wire attestations with the same data root.
-    // the beacon node responses with an aggregate and proof object back to validator to sign over.
-    rpc SubmitAggregateSelectionProofElectra(AggregateSelectionRequest) returns (AggregateSelectionResponseElectra) {
-        option (google.api.http) = {
-            post: "/eth/v1alpha1/validator/aggregate_electra"
-            body: "*"
-        };
-    }
-
-    // Submit a signed aggregate and proof object, the beacon node will broadcast the
-    // signed aggregated attestation and proof object.
-    rpc SubmitSignedAggregateSelectionProofElectra(SignedAggregateSubmitRequestElectra) returns (SignedAggregateSubmitResponse) {
-=======
     // Submit a signed aggregate and proof object, the beacon node will broadcast the
     // signed aggregated attestation and proof object.
     rpc SubmitSignedAggregateSelectionProofElectra(SignedAggregateSubmitElectraRequest) returns (SignedAggregateSubmitResponse) {
->>>>>>> 80e3c4d4
         option (google.api.http) = {
             post: "/eth/v1alpha1/validator/aggregate_electra"
             body: "*"
@@ -662,11 +632,7 @@
     AggregateAttestationAndProof aggregate_and_proof = 1;
 }
 
-<<<<<<< HEAD
-message AggregateSelectionResponseElectra {
-=======
 message AggregateSelectionElectraResponse {
->>>>>>> 80e3c4d4
     // The aggregate and proof message without the signature.
     AggregateAttestationAndProofElectra aggregate_and_proof = 1;
 }
@@ -676,11 +642,7 @@
     SignedAggregateAttestationAndProof signed_aggregate_and_proof = 1;
 }
 
-<<<<<<< HEAD
-message SignedAggregateSubmitRequestElectra {
-=======
 message SignedAggregateSubmitElectraRequest {
->>>>>>> 80e3c4d4
     // The signed aggregate and proof message with the signature.
     SignedAggregateAttestationAndProofElectra signed_aggregate_and_proof = 1;
 }
