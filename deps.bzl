load("@prysm//tools/go:def.bzl", "go_repository", "maybe")  # gazelle:keep
load("@bazel_tools//tools/build_defs/repo:http.bzl", "http_archive")  # gazelle:keep
load("@bazel_tools//tools/build_defs/repo:git.bzl", "git_repository")

# Prysm's third party / external dependencies.
#
##################################################################
#
#                    ██████████████████
#                  ██                  ██
#                ██  ██████████████████  ██
#              ██  ██████████████████████  ██
#            ██  ██████████████████████████  ██
#          ██  ██████████████████████████████  ██
#        ██  ██████████████████████████████████  ██
#      ██  ██████████████████████████████████████  ██
#      ██  ██████    ██      ████  ████    ██████  ██
#      ██  ████  ████████  ████  ██  ██  ██  ████  ██
#      ██  ████  ████████  ████  ██  ██  ██  ████  ██
#      ██  ██████  ██████  ████  ██  ██    ██████  ██
#      ██  ████████  ████  ████  ██  ██  ████████  ██
#      ██  ████████  ████  ████  ██  ██  ████████  ██
#      ██  ████    ██████  ██████  ████  ████████  ██
#      ██  ██████████████████████████████████████  ██
#        ██  ██████████████████████████████████  ██
#          ██  ██████████████████████████████  ██
#            ██  ██████████████████████████  ██
#              ██  ██████████████████████  ██
#                ██  ██████████████████  ██
#                  ██                  ██
#                    ██████████████████
#
##################################################################
#           Make sure you have read DEPENDENCIES.md!
##################################################################
def prysm_deps():
    go_repository(
        name = "co_honnef_go_tools",
        importpath = "honnef.co/go/tools",
        sum = "h1:qTakTkI6ni6LFD5sBwwsdSO+AQqbSIxOauHTTQKZ/7o=",
        version = "v0.1.3",
    )
    go_repository(
        name = "com_github_aead_siphash",
        importpath = "github.com/aead/siphash",
        sum = "h1:FwHfE/T45KPKYuuSAKyyvE+oPWcaQ+CUmFW0bPlM+kg=",
        version = "v1.0.1",
    )
    go_repository(
        name = "com_github_afex_hystrix_go",
        importpath = "github.com/afex/hystrix-go",
        sum = "h1:rFw4nCn9iMW+Vajsk51NtYIcwSTkXr+JGrMd36kTDJw=",
        version = "v0.0.0-20180502004556-fa1af6a1f4f5",
    )

    go_repository(
        name = "com_github_ajstarks_svgo",
        importpath = "github.com/ajstarks/svgo",
        sum = "h1:wVe6/Ea46ZMeNkQjjBW6xcqyQA/j5e0D6GytH95g0gQ=",
        version = "v0.0.0-20180226025133-644b8db467af",
    )

    go_repository(
        name = "com_github_alecthomas_template",
        importpath = "github.com/alecthomas/template",
        sum = "h1:JYp7IbQjafoB+tBA3gMyHYHrpOtNuDiK/uB5uXxq5wM=",
        version = "v0.0.0-20190718012654-fb15b899a751",
    )
    go_repository(
        name = "com_github_alecthomas_units",
        importpath = "github.com/alecthomas/units",
        sum = "h1:UQZhZ2O0vMHr2cI+DC1Mbh0TJxzA3RcLoMsFw+aXw7E=",
        version = "v0.0.0-20190924025748-f65c72e2690d",
    )
    go_repository(
        name = "com_github_allegro_bigcache",
        importpath = "github.com/allegro/bigcache",
        sum = "h1:hg1sY1raCwic3Vnsvje6TT7/pnZba83LeFck5NrFKSc=",
        version = "v1.2.1",
    )
    go_repository(
        name = "com_github_andreasbriese_bbloom",
        importpath = "github.com/AndreasBriese/bbloom",
        sum = "h1:HD8gA2tkByhMAwYaFAX9w2l7vxvBQ5NMoxDrkhqhtn4=",
        version = "v0.0.0-20190306092124-e2d15f34fcf9",
    )

    go_repository(
        name = "com_github_andreyvit_diff",
        importpath = "github.com/andreyvit/diff",
        sum = "h1:bvNMNQO63//z+xNgfBlViaCIJKLlCJ6/fmUseuG0wVQ=",
        version = "v0.0.0-20170406064948-c7f18ee00883",
    )
    go_repository(
        name = "com_github_anmitsu_go_shlex",
        importpath = "github.com/anmitsu/go-shlex",
        sum = "h1:kFOfPq6dUM1hTo4JG6LR5AXSUEsOjtdm0kw0FtQtMJA=",
        version = "v0.0.0-20161002113705-648efa622239",
    )

    go_repository(
        name = "com_github_antihax_optional",
        importpath = "github.com/antihax/optional",
        sum = "h1:xK2lYat7ZLaVVcIuj82J8kIro4V6kDe0AUDFboUCwcg=",
        version = "v1.0.0",
    )

    go_repository(
        name = "com_github_apache_arrow_go_arrow",
        importpath = "github.com/apache/arrow/go/arrow",
        sum = "h1:nxAtV4VajJDhKysp2kdcJZsq8Ss1xSA0vZTkVHHJd0E=",
        version = "v0.0.0-20191024131854-af6fa24be0db",
    )
    go_repository(
        name = "com_github_apache_thrift",
        importpath = "github.com/apache/thrift",
        sum = "h1:5hryIiq9gtn+MiLVn0wP37kb/uTeRZgN08WoCsAhIhI=",
        version = "v0.13.0",
    )

    go_repository(
        name = "com_github_aristanetworks_fsnotify",
        importpath = "github.com/aristanetworks/fsnotify",
        sum = "h1:it2ydpY6k0aXB7qjb4vGhOYOL6YDC/sr8vhqwokFQwQ=",
        version = "v1.4.2",
    )
    go_repository(
        name = "com_github_aristanetworks_glog",
        importpath = "github.com/aristanetworks/glog",
        sum = "h1:Bmjk+DjIi3tTAU0wxGaFbfjGUqlxxSXARq9A96Kgoos=",
        version = "v0.0.0-20191112221043-67e8567f59f3",
    )

    go_repository(
        name = "com_github_aristanetworks_goarista",
        importpath = "github.com/aristanetworks/goarista",
        sum = "h1:cgk6xsRVshE29qzHDCQ+tqmu7ny8GnjPQhAw/RTk/Co=",
        version = "v0.0.0-20200521140103-6c3304613b30",
    )
    go_repository(
        name = "com_github_aristanetworks_splunk_hec_go",
        importpath = "github.com/aristanetworks/splunk-hec-go",
        sum = "h1:O7zlcm4ve7JvqTyEK3vSBh1LngLezraqcxv8Ya6tQFY=",
        version = "v0.3.3",
    )
    go_repository(
        name = "com_github_armon_circbuf",
        importpath = "github.com/armon/circbuf",
        sum = "h1:QEF07wC0T1rKkctt1RINW/+RMTVmiwxETico2l3gxJA=",
        version = "v0.0.0-20150827004946-bbbad097214e",
    )

    go_repository(
        name = "com_github_armon_consul_api",
        importpath = "github.com/armon/consul-api",
        sum = "h1:G1bPvciwNyF7IUmKXNt9Ak3m6u9DE1rF+RmtIkBpVdA=",
        version = "v0.0.0-20180202201655-eb2c6b5be1b6",
    )
    go_repository(
        name = "com_github_armon_go_metrics",
        importpath = "github.com/armon/go-metrics",
        sum = "h1:8GUt8eRujhVEGZFFEjBj46YV4rDjvGrNxb0KMWYkL2I=",
        version = "v0.0.0-20180917152333-f0300d1749da",
    )
    go_repository(
        name = "com_github_armon_go_radix",
        importpath = "github.com/armon/go-radix",
        sum = "h1:BUAU3CGlLvorLI26FmByPp2eC2qla6E1Tw+scpcg/to=",
        version = "v0.0.0-20180808171621-7fddfc383310",
    )
    go_repository(
        name = "com_github_aryann_difflib",
        importpath = "github.com/aryann/difflib",
        sum = "h1:pv34s756C4pEXnjgPfGYgdhg/ZdajGhyOvzx8k+23nw=",
        version = "v0.0.0-20170710044230-e206f873d14a",
    )

    go_repository(
        name = "com_github_aws_aws_lambda_go",
        importpath = "github.com/aws/aws-lambda-go",
        sum = "h1:SuCy7H3NLyp+1Mrfp+m80jcbi9KYWAs9/BXwppwRDzY=",
        version = "v1.13.3",
    )

    go_repository(
        name = "com_github_aws_aws_sdk_go",
        importpath = "github.com/aws/aws-sdk-go",
        sum = "h1:0xphMHGMLBrPMfxR2AmVjZKcMEESEgWF8Kru94BNByk=",
        version = "v1.27.0",
    )
    go_repository(
        name = "com_github_aws_aws_sdk_go_v2",
        importpath = "github.com/aws/aws-sdk-go-v2",
        sum = "h1:BS+UYpbsElC82gB+2E2jiCBg36i8HlubTB/dO/moQ9c=",
        version = "v1.2.0",
    )

    go_repository(
        name = "com_github_aws_aws_sdk_go_v2_config",
        importpath = "github.com/aws/aws-sdk-go-v2/config",
        sum = "h1:ZAoq32boMzcaTW9bcUacBswAmHTbvlvDJICgHFZuECo=",
        version = "v1.1.1",
    )
    go_repository(
        name = "com_github_aws_aws_sdk_go_v2_credentials",
        importpath = "github.com/aws/aws-sdk-go-v2/credentials",
        sum = "h1:NbvWIM1Mx6sNPTxowHgS2ewXCRp+NGTzUYb/96FZJbY=",
        version = "v1.1.1",
    )
    go_repository(
        name = "com_github_aws_aws_sdk_go_v2_feature_ec2_imds",
        importpath = "github.com/aws/aws-sdk-go-v2/feature/ec2/imds",
        sum = "h1:EtEU7WRaWliitZh2nmuxEXrN0Cb8EgPUFGIoTMeqbzI=",
        version = "v1.0.2",
    )
    go_repository(
        name = "com_github_aws_aws_sdk_go_v2_service_internal_presigned_url",
        importpath = "github.com/aws/aws-sdk-go-v2/service/internal/presigned-url",
        sum = "h1:4AH9fFjUlVktQMznF+YN33aWNXaR4VgDXyP28qokJC0=",
        version = "v1.0.2",
    )
    go_repository(
        name = "com_github_aws_aws_sdk_go_v2_service_route53",
        importpath = "github.com/aws/aws-sdk-go-v2/service/route53",
        sum = "h1:cKr6St+CtC3/dl/rEBJvlk7A/IN5D5F02GNkGzfbtVU=",
        version = "v1.1.1",
    )
    go_repository(
        name = "com_github_aws_aws_sdk_go_v2_service_sso",
        importpath = "github.com/aws/aws-sdk-go-v2/service/sso",
        sum = "h1:37QubsarExl5ZuCBlnRP+7l1tNwZPBSTqpTBrPH98RU=",
        version = "v1.1.1",
    )
    go_repository(
        name = "com_github_aws_aws_sdk_go_v2_service_sts",
        importpath = "github.com/aws/aws-sdk-go-v2/service/sts",
        sum = "h1:TJoIfnIFubCX0ACVeJ0w46HEH5MwjwYN4iFhuYIhfIY=",
        version = "v1.1.1",
    )
    go_repository(
        name = "com_github_aws_smithy_go",
        importpath = "github.com/aws/smithy-go",
        sum = "h1:D6CSsM3gdxaGaqXnPgOBCeL6Mophqzu7KJOu7zW78sU=",
        version = "v1.1.0",
    )
    go_repository(
        name = "com_github_azure_azure_pipeline_go",
        importpath = "github.com/Azure/azure-pipeline-go",
        sum = "h1:6oiIS9yaG6XCCzhgAgKFfIWyo4LLCiDhZot6ltoThhY=",
        version = "v0.2.2",
    )
    go_repository(
        name = "com_github_azure_azure_storage_blob_go",
        importpath = "github.com/Azure/azure-storage-blob-go",
        sum = "h1:MuueVOYkufCxJw5YZzF842DY2MBsp+hLuh2apKY0mck=",
        version = "v0.7.0",
    )
    go_repository(
        name = "com_github_azure_go_autorest_autorest",
        importpath = "github.com/Azure/go-autorest/autorest",
        sum = "h1:MRvx8gncNaXJqOoLmhNjUAKh33JJF8LyxPhomEtOsjs=",
        version = "v0.9.0",
    )
    go_repository(
        name = "com_github_azure_go_autorest_autorest_adal",
        importpath = "github.com/Azure/go-autorest/autorest/adal",
        sum = "h1:CxTzQrySOxDnKpLjFJeZAS5Qrv/qFPkgLjx5bOAi//I=",
        version = "v0.8.0",
    )
    go_repository(
        name = "com_github_azure_go_autorest_autorest_date",
        importpath = "github.com/Azure/go-autorest/autorest/date",
        sum = "h1:yW+Zlqf26583pE43KhfnhFcdmSWlm5Ew6bxipnr/tbM=",
        version = "v0.2.0",
    )
    go_repository(
        name = "com_github_azure_go_autorest_autorest_mocks",
        importpath = "github.com/Azure/go-autorest/autorest/mocks",
        sum = "h1:qJumjCaCudz+OcqE9/XtEPfvtOjOmKaui4EOpFI6zZc=",
        version = "v0.3.0",
    )
    go_repository(
        name = "com_github_azure_go_autorest_logger",
        importpath = "github.com/Azure/go-autorest/logger",
        sum = "h1:ruG4BSDXONFRrZZJ2GUXDiUyVpayPmb1GnWeHDdaNKY=",
        version = "v0.1.0",
    )
    go_repository(
        name = "com_github_azure_go_autorest_tracing",
        importpath = "github.com/Azure/go-autorest/tracing",
        sum = "h1:TRn4WjSnkcSy5AEG3pnbtFSwNtwzjr4VYyQflFE619k=",
        version = "v0.5.0",
    )
    go_repository(
        name = "com_github_bazelbuild_rules_go",
        importpath = "github.com/bazelbuild/rules_go",
        sum = "h1:Wxu7JjqnF78cKZbsBsARLSXx/jlGaSLCnUV3mTlyHvM=",
        version = "v0.23.2",
    )
    go_repository(
        name = "com_github_benbjohnson_clock",
        importpath = "github.com/benbjohnson/clock",
        sum = "h1:Q92kusRqC1XV2MjkWETPvjJVqKetz1OzxZB7mHJLju8=",
        version = "v1.1.0",
    )

    go_repository(
        name = "com_github_beorn7_perks",
        importpath = "github.com/beorn7/perks",
        sum = "h1:VlbKKnNfV8bJzeqoa4cOKqO6bYr3WgKZxO8Z16+hsOM=",
        version = "v1.0.1",
    )
    go_repository(
        name = "com_github_bgentry_go_netrc",
        importpath = "github.com/bgentry/go-netrc",
        sum = "h1:xDfNPAt8lFiC1UJrqV3uuy861HCTo708pDMbjHHdCas=",
        version = "v0.0.0-20140422174119-9fd32a8b3d3d",
    )

    go_repository(
        name = "com_github_bgentry_speakeasy",
        importpath = "github.com/bgentry/speakeasy",
        sum = "h1:ByYyxL9InA1OWqxJqqp2A5pYHUrCiAL6K3J+LKSsQkY=",
        version = "v0.1.0",
    )

    go_repository(
        name = "com_github_bketelsen_crypt",
        importpath = "github.com/bketelsen/crypt",
        sum = "h1:+0HFd5KSZ/mm3JmhmrDukiId5iR6w4+BdFtfSy4yWIc=",
        version = "v0.0.3-0.20200106085610-5cbc8cc4026c",
    )
    go_repository(
        name = "com_github_bmizerany_pat",
        importpath = "github.com/bmizerany/pat",
        sum = "h1:y4B3+GPxKlrigF1ha5FFErxK+sr6sWxQovRMzwMhejo=",
        version = "v0.0.0-20170815010413-6226ea591a40",
    )
    go_repository(
        name = "com_github_boltdb_bolt",
        importpath = "github.com/boltdb/bolt",
        sum = "h1:JQmyP4ZBrce+ZQu0dY660FMfatumYDLun9hBCUVIkF4=",
        version = "v1.3.1",
    )
    go_repository(
        name = "com_github_bradfitz_go_smtpd",
        importpath = "github.com/bradfitz/go-smtpd",
        sum = "h1:ckJgFhFWywOx+YLEMIJsTb+NV6NexWICk5+AMSuz3ss=",
        version = "v0.0.0-20170404230938-deb6d6237625",
    )

    go_repository(
        name = "com_github_bradfitz_gomemcache",
        importpath = "github.com/bradfitz/gomemcache",
        sum = "h1:7IjN4QP3c38xhg6wz8R3YjoU+6S9e7xBc0DAVLLIpHE=",
        version = "v0.0.0-20170208213004-1952afaa557d",
    )

    go_repository(
        name = "com_github_btcsuite_btcd",
        importpath = "github.com/btcsuite/btcd",
        sum = "h1:LTDpDKUM5EeOFBPM8IXpinEcmZ6FWfNZbE3lfrfdnWo=",
        version = "v0.22.0-beta",
    )
    go_repository(
        name = "com_github_btcsuite_btclog",
        importpath = "github.com/btcsuite/btclog",
        sum = "h1:bAs4lUbRJpnnkd9VhRV3jjAVU7DJVjMaK+IsvSeZvFo=",
        version = "v0.0.0-20170628155309-84c8d2346e9f",
    )
    go_repository(
        name = "com_github_btcsuite_btcutil",
        importpath = "github.com/btcsuite/btcutil",
        sum = "h1:YtWJF7RHm2pYCvA5t0RPmAaLUhREsKuKd+SLhxFbFeQ=",
        version = "v1.0.3-0.20201208143702-a53e38424cce",
    )
    go_repository(
        name = "com_github_btcsuite_go_socks",
        importpath = "github.com/btcsuite/go-socks",
        sum = "h1:R/opQEbFEy9JGkIguV40SvRY1uliPX8ifOvi6ICsFCw=",
        version = "v0.0.0-20170105172521-4720035b7bfd",
    )
    go_repository(
        name = "com_github_btcsuite_goleveldb",
        importpath = "github.com/btcsuite/goleveldb",
        sum = "h1:Tvd0BfvqX9o823q1j2UZ/epQo09eJh6dTcRp79ilIN4=",
        version = "v1.0.0",
    )
    go_repository(
        name = "com_github_btcsuite_snappy_go",
        importpath = "github.com/btcsuite/snappy-go",
        sum = "h1:ZxaA6lo2EpxGddsA8JwWOcxlzRybb444sgmeJQMJGQE=",
        version = "v1.0.0",
    )

    go_repository(
        name = "com_github_btcsuite_websocket",
        importpath = "github.com/btcsuite/websocket",
        sum = "h1:R8vQdOQdZ9Y3SkEwmHoWBmX1DNXhXZqlTpq6s4tyJGc=",
        version = "v0.0.0-20150119174127-31079b680792",
    )
    go_repository(
        name = "com_github_btcsuite_winsvc",
        importpath = "github.com/btcsuite/winsvc",
        sum = "h1:J9B4L7e3oqhXOcm+2IuNApwzQec85lE+QaikUcCs+dk=",
        version = "v1.0.0",
    )
    go_repository(
        name = "com_github_bufbuild_buf",
        importpath = "github.com/bufbuild/buf",
        sum = "h1:11zJVA0D4uJVGOC9h+oOVHrKKoBgMYIqJJ0d1Xt6oeQ=",
        version = "v0.37.0",
    )
    go_repository(
        name = "com_github_buger_jsonparser",
        importpath = "github.com/buger/jsonparser",
        sum = "h1:D21IyuvjDCshj1/qq+pCNd3VZOAEI9jy6Bi131YlXgI=",
        version = "v0.0.0-20181115193947-bf1c66bbce23",
    )

    go_repository(
        name = "com_github_burntsushi_toml",
        importpath = "github.com/BurntSushi/toml",
        sum = "h1:WXkYYl6Yr3qBf1K79EBnL4mak0OimBfB0XUf9Vl28OQ=",
        version = "v0.3.1",
    )
    go_repository(
        name = "com_github_burntsushi_xgb",
        importpath = "github.com/BurntSushi/xgb",
        sum = "h1:1BDTz0u9nC3//pOCMdNH+CiXJVYJh5UQNCOBG7jbELc=",
        version = "v0.0.0-20160522181843-27f122750802",
    )

    go_repository(
        name = "com_github_c_bata_go_prompt",
        importpath = "github.com/c-bata/go-prompt",
        sum = "h1:uyKRz6Z6DUyj49QVijyM339UJV9yhbr70gESwbNU3e0=",
        version = "v0.2.2",
    )
    go_repository(
        name = "com_github_casbin_casbin_v2",
        importpath = "github.com/casbin/casbin/v2",
        sum = "h1:bTwon/ECRx9dwBy2ewRVr5OiqjeXSGiTUY74sDPQi/g=",
        version = "v2.1.2",
    )
    go_repository(
        name = "com_github_cenkalti_backoff",
        importpath = "github.com/cenkalti/backoff",
        sum = "h1:tNowT99t7UNflLxfYYSlKYsBpXdEet03Pg2g16Swow4=",
        version = "v2.2.1+incompatible",
    )

    go_repository(
        name = "com_github_census_instrumentation_opencensus_proto",
        importpath = "github.com/census-instrumentation/opencensus-proto",
        sum = "h1:glEXhBS5PSLLv4IXzLA5yPRVX4bilULVyxxbrfOtDAk=",
        version = "v0.2.1",
    )
    go_repository(
        name = "com_github_cespare_cp",
        importpath = "github.com/cespare/cp",
        sum = "h1:nCb6ZLdB7NRaqsm91JtQTAme2SKJzXVsdPIPkyJr1MU=",
        version = "v1.1.1",
    )

    go_repository(
        name = "com_github_cespare_xxhash",
        importpath = "github.com/cespare/xxhash",
        sum = "h1:a6HrQnmkObjyL+Gs60czilIUGqrzKutQD6XZog3p+ko=",
        version = "v1.1.0",
    )
    go_repository(
        name = "com_github_cespare_xxhash_v2",
        importpath = "github.com/cespare/xxhash/v2",
        sum = "h1:6MnRN8NT7+YBpUIWxHtefFZOKTAPgGjpQSxqLNn0+qY=",
        version = "v2.1.1",
    )
    go_repository(
        name = "com_github_cheekybits_genny",
        importpath = "github.com/cheekybits/genny",
        sum = "h1:uGGa4nei+j20rOSeDeP5Of12XVm7TGUd4dJA9RDitfE=",
        version = "v1.0.0",
    )

    go_repository(
        name = "com_github_chzyer_logex",
        importpath = "github.com/chzyer/logex",
        sum = "h1:Swpa1K6QvQznwJRcfTfQJmTE72DqScAa40E+fbHEXEE=",
        version = "v1.1.10",
    )
    go_repository(
        name = "com_github_chzyer_readline",
        importpath = "github.com/chzyer/readline",
        sum = "h1:fY5BOSpyZCqRo5OhCuC+XN+r/bBCmeuuJtjz+bCNIf8=",
        version = "v0.0.0-20180603132655-2972be24d48e",
    )
    go_repository(
        name = "com_github_chzyer_test",
        importpath = "github.com/chzyer/test",
        sum = "h1:q763qf9huN11kDQavWsoZXJNW3xEE4JJyHa5Q25/sd8=",
        version = "v0.0.0-20180213035817-a1ea475d72b1",
    )
    go_repository(
        name = "com_github_clbanning_x2j",
        importpath = "github.com/clbanning/x2j",
        sum = "h1:EdRZT3IeKQmfCSrgo8SZ8V3MEnskuJP0wCYNpe+aiXo=",
        version = "v0.0.0-20191024224557-825249438eec",
    )

    go_repository(
        name = "com_github_client9_misspell",
        importpath = "github.com/client9/misspell",
        sum = "h1:ta993UF76GwbvJcIo3Y68y/M3WxlpEHPWIGDkJYwzJI=",
        version = "v0.3.4",
    )

    go_repository(
        name = "com_github_cloudflare_cloudflare_go",
        importpath = "github.com/cloudflare/cloudflare-go",
        sum = "h1:gFqGlGl/5f9UGXAaKapCGUfaTCgRKKnzu2VvzMZlOFA=",
        version = "v0.14.0",
    )
    go_repository(
        name = "com_github_cncf_udpa_go",
        importpath = "github.com/cncf/udpa/go",
        sum = "h1:cqQfy1jclcSy/FwLjemeg3SR1yaINm74aQyupQ0Bl8M=",
        version = "v0.0.0-20201120205902-5459f2c99403",
    )
    go_repository(
        name = "com_github_cockroachdb_datadriven",
        importpath = "github.com/cockroachdb/datadriven",
        sum = "h1:OaNxuTZr7kxeODyLWsRMC+OD03aFUH+mW6r2d+MWa5Y=",
        version = "v0.0.0-20190809214429-80d97fb3cbaa",
    )
    go_repository(
        name = "com_github_codahale_hdrhistogram",
        importpath = "github.com/codahale/hdrhistogram",
        sum = "h1:qMd81Ts1T2OTKmB4acZcyKaMtRnY5Y44NuXGX2GFJ1w=",
        version = "v0.0.0-20161010025455-3a0bb77429bd",
    )

    go_repository(
        name = "com_github_consensys_bavard",
        importpath = "github.com/consensys/bavard",
        sum = "h1:+R8G1+Ftumd0DaveLgMIjrFPcAS4G8MsVXWXiyZL5BY=",
        version = "v0.1.8-0.20210406032232-f3452dc9b572",
    )
    go_repository(
        name = "com_github_consensys_gnark_crypto",
        importpath = "github.com/consensys/gnark-crypto",
        sum = "h1:C43yEtQ6NIf4ftFXD/V55gnGFgPbMQobd//YlnLjUJ8=",
        version = "v0.4.1-0.20210426202927-39ac3d4b3f1f",
    )

    go_repository(
        name = "com_github_coreos_bbolt",
        importpath = "github.com/coreos/bbolt",
        sum = "h1:wZwiHHUieZCquLkDL0B8UhzreNWsPHooDAG3q34zk0s=",
        version = "v1.3.2",
    )
    go_repository(
        name = "com_github_coreos_etcd",
        importpath = "github.com/coreos/etcd",
        sum = "h1:8F3hqu9fGYLBifCmRCJsicFqDx/D68Rt3q1JMazcgBQ=",
        version = "v3.3.13+incompatible",
    )
    go_repository(
        name = "com_github_coreos_go_etcd",
        importpath = "github.com/coreos/go-etcd",
        sum = "h1:bXhRBIXoTm9BYHS3gE0TtQuyNZyeEMux2sDi4oo5YOo=",
        version = "v2.0.0+incompatible",
    )

    go_repository(
        name = "com_github_coreos_go_semver",
        importpath = "github.com/coreos/go-semver",
        sum = "h1:wkHLiw0WNATZnSG7epLsujiMCgPAc9xhjJ4tgnAxmfM=",
        version = "v0.3.0",
    )
    go_repository(
        name = "com_github_coreos_go_systemd",
        importpath = "github.com/coreos/go-systemd",
        sum = "h1:iW4rZ826su+pqaw19uhpSCzhj44qo35pNgKFGqzDKkU=",
        version = "v0.0.0-20191104093116-d3cd4ed1dbcf",
    )
    go_repository(
        name = "com_github_coreos_pkg",
        importpath = "github.com/coreos/pkg",
        sum = "h1:lBNOc5arjvs8E5mO2tbpBpLoyyu8B6e44T7hJy6potg=",
        version = "v0.0.0-20180928190104-399ea9e2e55f",
    )

    go_repository(
        name = "com_github_cpuguy83_go_md2man",
        importpath = "github.com/cpuguy83/go-md2man",
        sum = "h1:BSKMNlYxDvnunlTymqtgONjNnaRV1sTpcovwwjF22jk=",
        version = "v1.0.10",
    )

    go_repository(
        name = "com_github_cpuguy83_go_md2man_v2",
        importpath = "github.com/cpuguy83/go-md2man/v2",
        sum = "h1:EoUDS0afbrsXAZ9YQ9jdu/mZ2sXgT1/2yyNng4PGlyM=",
        version = "v2.0.0",
    )

    go_repository(
        name = "com_github_creack_pty",
        importpath = "github.com/creack/pty",
        sum = "h1:uDmaGzcdjhF4i/plgjmEsriH11Y0o7RKapEf/LDaM3w=",
        version = "v1.1.9",
    )
    go_repository(
        name = "com_github_cyberdelia_templates",
        importpath = "github.com/cyberdelia/templates",
        sum = "h1:/ovYnF02fwL0kvspmy9AuyKg1JhdTRUgPw4nUxd9oZM=",
        version = "v0.0.0-20141128023046-ca7fffd4298c",
    )

    go_repository(
        name = "com_github_d4l3k_messagediff",
        importpath = "github.com/d4l3k/messagediff",
        sum = "h1:ZcAIMYsUg0EAp9X+tt8/enBE/Q8Yd5kzPynLyKptt9U=",
        version = "v1.2.1",
    )

    go_repository(
        name = "com_github_data_dog_go_sqlmock",
        importpath = "github.com/DATA-DOG/go-sqlmock",
        sum = "h1:CWUqKXe0s8A2z6qCgkP4Kru7wC11YoAnoupUKFDnH08=",
        version = "v1.3.3",
    )
    go_repository(
        name = "com_github_dave_jennifer",
        importpath = "github.com/dave/jennifer",
        sum = "h1:S15ZkFMRoJ36mGAQgWL1tnr0NQJh9rZ8qatseX/VbBc=",
        version = "v1.2.0",
    )
    go_repository(
        name = "com_github_davecgh_go_spew",
        importpath = "github.com/davecgh/go-spew",
        sum = "h1:vj9j/u1bqnvCEfJOwUhtlOARqs3+rkHYY13jYWTU97c=",
        version = "v1.1.1",
    )
    go_repository(
        name = "com_github_davidlazar_go_crypto",
        importpath = "github.com/davidlazar/go-crypto",
        sum = "h1:pFUpOrbxDR6AkioZ1ySsx5yxlDQZ8stG2b88gTPxgJU=",
        version = "v0.0.0-20200604182044-b73af7476f6c",
    )

    go_repository(
        name = "com_github_deckarep_golang_set",
        importpath = "github.com/deckarep/golang-set",
        sum = "h1:SCQV0S6gTtp6itiFrTqI+pfmJ4LN85S1YzhDf9rTHJQ=",
        version = "v1.7.1",
    )

    go_repository(
        name = "com_github_decred_dcrd_lru",
        importpath = "github.com/decred/dcrd/lru",
        sum = "h1:Kbsb1SFDsIlaupWPwsPp+dkxiBY1frcS07PCPgotKz8=",
        version = "v1.0.0",
    )
    go_repository(
        name = "com_github_deepmap_oapi_codegen",
        importpath = "github.com/deepmap/oapi-codegen",
        sum = "h1:SegyeYGcdi0jLLrpbCMoJxnUUn8GBXHsvr4rbzjuhfU=",
        version = "v1.8.2",
    )

    go_repository(
        name = "com_github_dgraph_io_badger",
        importpath = "github.com/dgraph-io/badger",
        sum = "h1:w9pSFNSdq/JPM1N12Fz/F/bzo993Is1W+Q7HjPzi7yg=",
        version = "v1.6.1",
    )

    go_repository(
        name = "com_github_dgraph_io_ristretto",
        importpath = "github.com/dgraph-io/ristretto",
        sum = "h1:cNcG4c2n5xanQzp2hMyxDxPYVQmZ91y4WN6fJFlndLo=",
        version = "v0.0.4-0.20210318174700-74754f61e018",
    )
    go_repository(
        name = "com_github_dgrijalva_jwt_go",
        importpath = "github.com/dgrijalva/jwt-go",
        sum = "h1:7qlOGliEKZXTDg6OTjfoBKDXWrumCAMpl/TFQ4/5kLM=",
        version = "v3.2.0+incompatible",
    )

    go_repository(
        name = "com_github_dgryski_go_bitstream",
        importpath = "github.com/dgryski/go-bitstream",
        sum = "h1:akOQj8IVgoeFfBTzGOEQakCYshWD6RNo1M5pivFXt70=",
        version = "v0.0.0-20180413035011-3522498ce2c8",
    )
    go_repository(
        name = "com_github_dgryski_go_farm",
        importpath = "github.com/dgryski/go-farm",
        sum = "h1:tdlZCpZ/P9DhczCTSixgIKmwPv6+wP5DGjqLYw5SUiA=",
        version = "v0.0.0-20190423205320-6a90982ecee2",
    )
    go_repository(
        name = "com_github_dgryski_go_sip13",
        importpath = "github.com/dgryski/go-sip13",
        sum = "h1:RMLoZVzv4GliuWafOuPuQDKSm1SJph7uCRnnS61JAn4=",
        version = "v0.0.0-20181026042036-e10d5fee7954",
    )
    go_repository(
        name = "com_github_dlclark_regexp2",
        importpath = "github.com/dlclark/regexp2",
        sum = "h1:Izz0+t1Z5nI16/II7vuEo/nHjodOg0p7+OiDpjX5t1E=",
        version = "v1.4.1-0.20201116162257-a2a8dda75c91",
    )

    go_repository(
        name = "com_github_docker_docker",
        importpath = "github.com/docker/docker",
        sum = "h1:sh8rkQZavChcmakYiSlqu2425CHyFXLZZnvm7PDpU8M=",
        version = "v1.4.2-0.20180625184442-8e610b2b55bf",
    )
    go_repository(
        name = "com_github_docker_spdystream",
        importpath = "github.com/docker/spdystream",
        sum = "h1:cenwrSVm+Z7QLSV/BsnenAOcDXdX4cMv4wP0B/5QbPg=",
        version = "v0.0.0-20160310174837-449fdfce4d96",
    )

    go_repository(
        name = "com_github_dop251_goja",
        importpath = "github.com/dop251/goja",
        sum = "h1:iZOop7pqsg+56twTopWgwCGxdB5SI2yDO8Ti7eTRliQ=",
        version = "v0.0.0-20211011172007-d99e4b8cbf48",
    )
    go_repository(
        name = "com_github_dop251_goja_nodejs",
        importpath = "github.com/dop251/goja_nodejs",
        sum = "h1:tYwu/z8Y0NkkzGEh3z21mSWggMg4LwLRFucLS7TjARg=",
        version = "v0.0.0-20210225215109-d91c329300e7",
    )

    go_repository(
        name = "com_github_dustin_go_humanize",
        importpath = "github.com/dustin/go-humanize",
        sum = "h1:VSnTsYCnlFHaM2/igO1h6X3HA71jcobQuxemgkq4zYo=",
        version = "v1.0.0",
    )

    go_repository(
        name = "com_github_eapache_go_resiliency",
        importpath = "github.com/eapache/go-resiliency",
        sum = "h1:v7g92e/KSN71Rq7vSThKaWIq68fL4YHvWyiUKorFR1Q=",
        version = "v1.2.0",
    )
    go_repository(
        name = "com_github_eapache_go_xerial_snappy",
        importpath = "github.com/eapache/go-xerial-snappy",
        sum = "h1:YEetp8/yCZMuEPMUDHG0CW/brkkEp8mzqk2+ODEitlw=",
        version = "v0.0.0-20180814174437-776d5712da21",
    )
    go_repository(
        name = "com_github_eapache_queue",
        importpath = "github.com/eapache/queue",
        sum = "h1:YOEu7KNc61ntiQlcEeUIoDTJ2o8mQznoNvUhiigpIqc=",
        version = "v1.1.0",
    )

    go_repository(
        name = "com_github_eclipse_paho_mqtt_golang",
        importpath = "github.com/eclipse/paho.mqtt.golang",
        sum = "h1:1F8mhG9+aO5/xpdtFkW4SxOJB67ukuDC3t2y2qayIX0=",
        version = "v1.2.0",
    )
    go_repository(
        name = "com_github_edsrzf_mmap_go",
        importpath = "github.com/edsrzf/mmap-go",
        sum = "h1:CEBF7HpRnUCSJgGUb5h1Gm7e3VkmVDrR8lvWVLtrOFw=",
        version = "v1.0.0",
    )

    go_repository(
        name = "com_github_elazarl_goproxy",
        importpath = "github.com/elazarl/goproxy",
        sum = "h1:yUdfgN0XgIJw7foRItutHYUIhlcKzcSf5vDpdhQAKTc=",
        version = "v0.0.0-20180725130230-947c36da3153",
    )

    go_repository(
        name = "com_github_emicklei_dot",
        importpath = "github.com/emicklei/dot",
        sum = "h1:Ase39UD9T9fRBOb5ptgpixrxfx8abVzNWZi2+lr53PI=",
        version = "v0.11.0",
    )
    go_repository(
        name = "com_github_emicklei_go_restful",
        importpath = "github.com/emicklei/go-restful",
        sum = "h1:H2pdYOb3KQ1/YsqVWoWNLQO+fusocsw354rqGTZtAgw=",
        version = "v0.0.0-20170410110728-ff4f55a20633",
    )
    go_repository(
        name = "com_github_envoyproxy_go_control_plane",
        importpath = "github.com/envoyproxy/go-control-plane",
        sum = "h1:QyzYnTnPE15SQyUeqU6qLbWxMkwyAyu+vGksa0b7j00=",
        version = "v0.9.9-0.20210217033140-668b12f5399d",
    )
    go_repository(
        name = "com_github_envoyproxy_protoc_gen_validate",
        importpath = "github.com/envoyproxy/protoc-gen-validate",
        sum = "h1:EQciDnbrYxy13PgWoY8AqoxGiPrpgBZ1R8UNe3ddc+A=",
        version = "v0.1.0",
    )
    go_repository(
        name = "com_github_ethereum_go_ethereum",
        build_directives = [
<<<<<<< HEAD
            "gazelle:resolve go github.com/ethereum/go-ethereum/crypto/secp256k1 @prysm//third_party/secp256k1:go_default_library",
            "gazelle:resolve go github.com/karalabe/usb @prysm//third_party/usb:go_default_library",
        ],
        importpath = "github.com/ethereum/go-ethereum",
        replace = "github.com/MariusVanDerWijden/go-ethereum",
        sum = "h1:g03gYn8+D7jdkfHV9McRuaZgsaS3c0aFY1TZU9NzbKk=",
        version = "v1.8.22-0.20211009100437-ac736f93f769",
=======
            "gazelle:resolve go github.com/karalabe/usb @prysm//third_party/usb:go_default_library",
        ],
        importpath = "github.com/ethereum/go-ethereum",
        patch_args = ["-p1"],
        patches = ["//third_party:com_github_ethereum_go_ethereum_secp256k1.patch"],
        sum = "h1:Ft2GcLQrr2M89l49g9NoqgNtJZ9AahzMb7N6VXKZy5U=",
        version = "v1.10.10",
>>>>>>> d78428c4
    )

    go_repository(
        name = "com_github_evanphx_json_patch",
        importpath = "github.com/evanphx/json-patch",
        sum = "h1:fUDGZCv/7iAN7u0puUVhvKCcsR6vRfwrJatElLBEf0I=",
        version = "v4.2.0+incompatible",
    )

    go_repository(
        name = "com_github_fatih_color",
        importpath = "github.com/fatih/color",
        sum = "h1:8xPHl4/q1VyqGIPif1F+1V3Y3lSmrq01EabUW3CoW5s=",
        version = "v1.9.0",
    )
    go_repository(
        name = "com_github_ferranbt_fastssz",
        importpath = "github.com/ferranbt/fastssz",  # keep
        commit = "0d1e4983580aad82cecd4dfb7d908b2f4f60ae02",  # keep
        remote = "https://github.com/kasey/fastssz",  # keep
        nofuzz = True,
        replace = None,  # keep
        sum = None,  # keep
        vcs = "git",  # keep
        version = None,  # keep
    )

    go_repository(
        name = "com_github_fjl_memsize",
        importpath = "github.com/fjl/memsize",
        sum = "h1:FtmdgXiUlNeRsoNMFlKLDt+S+6hbjVMEW6RGQ7aUf7c=",
        version = "v0.0.0-20190710130421-bcb5799ab5e5",
    )
    go_repository(
        name = "com_github_flynn_go_shlex",
        importpath = "github.com/flynn/go-shlex",
        sum = "h1:BHsljHzVlRcyQhjrss6TZTdY2VfCqZPbv5k3iBFa2ZQ=",
        version = "v0.0.0-20150515145356-3f9db97f8568",
    )

    go_repository(
        name = "com_github_flynn_noise",
        importpath = "github.com/flynn/noise",
        sum = "h1:DlTHqmzmvcEiKj+4RYo/imoswx/4r6iBlCMfVtrMXpQ=",
        version = "v1.0.0",
    )

    go_repository(
        name = "com_github_fogleman_gg",
        importpath = "github.com/fogleman/gg",
        sum = "h1:WXb3TSNmHp2vHoCroCIB1foO/yQ36swABL8aOVeDpgg=",
        version = "v1.2.1-0.20190220221249-0403632d5b90",
    )

    go_repository(
        name = "com_github_fortytw2_leaktest",
        importpath = "github.com/fortytw2/leaktest",
        sum = "h1:u8491cBMTQ8ft8aeV+adlcytMZylmA5nnwwkRZjI8vw=",
        version = "v1.3.0",
    )
    go_repository(
        name = "com_github_francoispqt_gojay",
        importpath = "github.com/francoispqt/gojay",
        sum = "h1:d2m3sFjloqoIUQU3TsHBgj6qg/BVGlTBeHDUmyJnXKk=",
        version = "v1.2.13",
    )

    go_repository(
        name = "com_github_franela_goblin",
        importpath = "github.com/franela/goblin",
        sum = "h1:gb2Z18BhTPJPpLQWj4T+rfKHYCHxRHCtRxhKKjRidVw=",
        version = "v0.0.0-20200105215937-c9ffbefa60db",
    )
    go_repository(
        name = "com_github_franela_goreq",
        importpath = "github.com/franela/goreq",
        sum = "h1:a9ENSRDFBUPkJ5lCgVZh26+ZbGyoVJG7yb5SSzF5H54=",
        version = "v0.0.0-20171204163338-bcd34c9993f8",
    )

    go_repository(
        name = "com_github_frankban_quicktest",
        importpath = "github.com/frankban/quicktest",
        sum = "h1:2QxQoC1TS09S7fhCPsrvqYdvP1H5M1P1ih5ABm3BTYk=",
        version = "v1.7.2",
    )
    go_repository(
        name = "com_github_fsnotify_fsnotify",
        importpath = "github.com/fsnotify/fsnotify",
        sum = "h1:hsms1Qyu0jgnwNXIxa+/V/PDsU6CfLf6CNO8H7IWoS4=",
        version = "v1.4.9",
    )
    go_repository(
        name = "com_github_garyburd_redigo",
        importpath = "github.com/garyburd/redigo",
        sum = "h1:0VruCpn7yAIIu7pWVClQC8wxCJEcG3nyzpMSHKi1PQc=",
        version = "v1.6.0",
    )
    go_repository(
        name = "com_github_gballet_go_libpcsclite",
        importpath = "github.com/gballet/go-libpcsclite",
        sum = "h1:f6D9Hr8xV8uYKlyuj8XIruxlh9WjVjdh1gIicAS7ays=",
        version = "v0.0.0-20191108122812-4678299bea08",
    )
    go_repository(
        name = "com_github_getkin_kin_openapi",
        importpath = "github.com/getkin/kin-openapi",
        sum = "h1:6awGqF5nG5zkVpMsAih1QH4VgzS8phTxECUWIFo7zko=",
        version = "v0.61.0",
    )

    go_repository(
        name = "com_github_ghodss_yaml",
        importpath = "github.com/ghodss/yaml",
        nofuzz = True,
        sum = "h1:wQHKEahhL6wmXdzwWG11gIVCkOv05bNOh+Rxn0yngAk=",
        version = "v1.0.0",
    )
    go_repository(
        name = "com_github_gliderlabs_ssh",
        importpath = "github.com/gliderlabs/ssh",
        sum = "h1:j3L6gSLQalDETeEg/Jg0mGY0/y/N6zI2xX1978P0Uqw=",
        version = "v0.1.1",
    )

    go_repository(
        name = "com_github_glycerine_go_unsnap_stream",
        importpath = "github.com/glycerine/go-unsnap-stream",
        sum = "h1:r04MMPyLHj/QwZuMJ5+7tJcBr1AQjpiAK/rZWRrQT7o=",
        version = "v0.0.0-20180323001048-9f0cb55181dd",
    )
    go_repository(
        name = "com_github_glycerine_goconvey",
        importpath = "github.com/glycerine/goconvey",
        sum = "h1:gclg6gY70GLy3PbkQ1AERPfmLMMagS60DKF78eWwLn8=",
        version = "v0.0.0-20190410193231-58a59202ab31",
    )
    go_repository(
        name = "com_github_go_check_check",
        importpath = "github.com/go-check/check",
        sum = "h1:0gkP6mzaMqkmpcJYCFOLkIBwI7xFExG03bbkOkCvUPI=",
        version = "v0.0.0-20180628173108-788fd7840127",
    )
    go_repository(
        name = "com_github_go_chi_chi_v5",
        importpath = "github.com/go-chi/chi/v5",
        sum = "h1:DBPx88FjZJH3FsICfDAfIfnb7XxKIYVGG6lOPlhENAg=",
        version = "v5.0.0",
    )

    go_repository(
        name = "com_github_go_errors_errors",
        importpath = "github.com/go-errors/errors",
        sum = "h1:LUHzmkK3GUKUrL/1gfBUxAHzcev3apQlezX/+O7ma6w=",
        version = "v1.0.1",
    )

    go_repository(
        name = "com_github_go_gl_glfw",
        importpath = "github.com/go-gl/glfw",
        sum = "h1:QbL/5oDUmRBzO9/Z7Seo6zf912W/a6Sr4Eu0G/3Jho0=",
        version = "v0.0.0-20190409004039-e6da0acd62b1",
    )
    go_repository(
        name = "com_github_go_gl_glfw_v3_3_glfw",
        importpath = "github.com/go-gl/glfw/v3.3/glfw",
        sum = "h1:WtGNWLvXpe6ZudgnXrq0barxBImvnnJoMEhXAzcbM0I=",
        version = "v0.0.0-20200222043503-6f7a984d4dc4",
    )
    go_repository(
        name = "com_github_go_kit_kit",
        importpath = "github.com/go-kit/kit",
        sum = "h1:dXFJfIHVvUcpSgDOV+Ne6t7jXri8Tfv2uOLHUZ2XNuo=",
        version = "v0.10.0",
    )
    go_repository(
        name = "com_github_go_kit_log",
        importpath = "github.com/go-kit/log",
        sum = "h1:DGJh0Sm43HbOeYDNnVZFl8BvcYVvjD5bqYJvp0REbwQ=",
        version = "v0.1.0",
    )

    go_repository(
        name = "com_github_go_logfmt_logfmt",
        importpath = "github.com/go-logfmt/logfmt",
        sum = "h1:TrB8swr/68K7m9CcGut2g3UOihhbcbiMAYiuTXdEih4=",
        version = "v0.5.0",
    )
    go_repository(
        name = "com_github_go_logr_logr",
        importpath = "github.com/go-logr/logr",
        sum = "h1:fV3MLmabKIZ383XifUjFSwcoGee0v9qgPp8wy5svibE=",
        version = "v0.2.1",
    )
    go_repository(
        name = "com_github_go_ole_go_ole",
        importpath = "github.com/go-ole/go-ole",
        sum = "h1:t4MGB5xEDZvXI+0rMjjsfBsD7yAgp/s9ZDkL1JndXwY=",
        version = "v1.2.5",
    )
    go_repository(
        name = "com_github_go_openapi_jsonpointer",
        importpath = "github.com/go-openapi/jsonpointer",
        sum = "h1:gZr+CIYByUqjcgeLXnQu2gHYQC9o73G2XUeOFYEICuY=",
        version = "v0.19.5",
    )
    go_repository(
        name = "com_github_go_openapi_jsonreference",
        importpath = "github.com/go-openapi/jsonreference",
        sum = "h1:tF+augKRWlWx0J0B7ZyyKSiTyV6E1zZe+7b3qQlcEf8=",
        version = "v0.0.0-20160704190145-13c6e3589ad9",
    )
    go_repository(
        name = "com_github_go_openapi_spec",
        importpath = "github.com/go-openapi/spec",
        sum = "h1:C1JKChikHGpXwT5UQDFaryIpDtyyGL/CR6C2kB7F1oc=",
        version = "v0.0.0-20160808142527-6aced65f8501",
    )
    go_repository(
        name = "com_github_go_openapi_swag",
        importpath = "github.com/go-openapi/swag",
        sum = "h1:lTz6Ys4CmqqCQmZPBlbQENR1/GucA2bzYTE12Pw4tFY=",
        version = "v0.19.5",
    )
    go_repository(
        name = "com_github_go_sourcemap_sourcemap",
        importpath = "github.com/go-sourcemap/sourcemap",
        sum = "h1:W1iEw64niKVGogNgBN3ePyLFfuisuzeidWPMPWmECqU=",
        version = "v2.1.3+incompatible",
    )
    go_repository(
        name = "com_github_go_sql_driver_mysql",
        importpath = "github.com/go-sql-driver/mysql",
        sum = "h1:g24URVg0OFbNUTx9qqY1IRZ9D9z3iPyi5zKhQZpNwpA=",
        version = "v1.4.1",
    )

    go_repository(
        name = "com_github_go_stack_stack",
        importpath = "github.com/go-stack/stack",
        sum = "h1:5SgMzNM5HxrEjV0ww2lTmX6E2Izsfxas4+YHWRs3Lsk=",
        version = "v1.8.0",
    )
    go_repository(
        name = "com_github_go_yaml_yaml",
        importpath = "github.com/go-yaml/yaml",
        sum = "h1:RYi2hDdss1u4YE7GwixGzWwVo47T8UQwnTLB6vQiq+o=",
        version = "v2.1.0+incompatible",
    )

    go_repository(
        name = "com_github_gofrs_flock",
        importpath = "github.com/gofrs/flock",
        sum = "h1:MSdYClljsF3PbENUUEx85nkWfJSGfzYI9yEBZOJz6CY=",
        version = "v0.8.0",
    )
    go_repository(
        name = "com_github_gofrs_uuid",
        importpath = "github.com/gofrs/uuid",
        sum = "h1:1SD/1F5pU8p29ybwgQSwpQk+mwdRrXCYuPhW6m+TnJw=",
        version = "v4.0.0+incompatible",
    )

    go_repository(
        name = "com_github_gogo_googleapis",
        importpath = "github.com/gogo/googleapis",
        sum = "h1:kFkMAZBNAn4j7K0GiZr8cRYzejq68VbheufiV3YuyFI=",
        version = "v1.1.0",
    )

    go_repository(
        name = "com_github_golang_freetype",
        importpath = "github.com/golang/freetype",
        sum = "h1:DACJavvAHhabrF08vX0COfcOBJRhZ8lUbR+ZWIs0Y5g=",
        version = "v0.0.0-20170609003504-e2365dfdc4a0",
    )
    go_repository(
        name = "com_github_golang_gddo",
        importpath = "github.com/golang/gddo",
        sum = "h1:HoqgYR60VYu5+0BuG6pjeGp7LKEPZnHt+dUClx9PeIs=",
        version = "v0.0.0-20200528160355-8d077c1d8f4c",
    )

    go_repository(
        name = "com_github_golang_geo",
        importpath = "github.com/golang/geo",
        sum = "h1:lJwO/92dFXWeXOZdoGXgptLmNLwynMSHUmU6besqtiw=",
        version = "v0.0.0-20190916061304-5b978397cfec",
    )
    go_repository(
        name = "com_github_golang_glog",
        importpath = "github.com/golang/glog",
        nofuzz = True,
        sum = "h1:VKtxabqXZkF25pY9ekfRL6a582T4P37/31XEstQ5p58=",
        version = "v0.0.0-20160126235308-23def4e6c14b",
    )
    go_repository(
        name = "com_github_golang_groupcache",
        importpath = "github.com/golang/groupcache",
        sum = "h1:1r7pUrabqp18hOBcwBwiTsbnFeTZHV9eER/QT5JVZxY=",
        version = "v0.0.0-20200121045136-8c9f03a8e57e",
    )

    go_repository(
        name = "com_github_golang_jwt_jwt",
        importpath = "github.com/golang-jwt/jwt",
        sum = "h1:IfV12K8xAKAnZqdXVzCZ+TOjboZ2keLg81eXfW3O+oY=",
        version = "v3.2.2+incompatible",
    )
    go_repository(
        name = "com_github_golang_lint",
        importpath = "github.com/golang/lint",
        sum = "h1:2hRPrmiwPrp3fQX967rNJIhQPtiGXdlQWAxKbKw3VHA=",
        version = "v0.0.0-20180702182130-06c8688daad7",
    )

    go_repository(
        name = "com_github_golang_mock",
        importpath = "github.com/golang/mock",
        sum = "h1:ErTB+efbowRARo13NNdxyJji2egdxLGQhRaY+DUumQc=",
        version = "v1.6.0",
    )
    go_repository(
        name = "com_github_golang_protobuf",
        importpath = "github.com/golang/protobuf",
        patch_args = ["-p1"],
        patches = ["@io_bazel_rules_go//third_party:com_github_golang_protobuf-extras.patch"],
        sum = "h1:ROPKBNFfQgOUMifHyP+KYbvpjbdoFNs+aK7DXlji0Tw=",
        version = "v1.5.2",
    )

    go_repository(
        name = "com_github_golang_snappy",
        importpath = "github.com/golang/snappy",
        sum = "h1:yAGX7huGHXlcLOEtBnF4w7FQwA26wojNCwOYAEhLjQM=",
        version = "v0.0.4",
<<<<<<< HEAD
    )
    go_repository(
        name = "com_github_golangci_lint_1",
        importpath = "github.com/golangci/lint-1",
        sum = "h1:utua3L2IbQJmauC5IXdEA547bcoU5dozgQAfc8Onsg4=",
        version = "v0.0.0-20181222135242-d2cdd8c08219",
=======
>>>>>>> d78428c4
    )

    go_repository(
        name = "com_github_golangci_lint_1",
        importpath = "github.com/golangci/lint-1",
        sum = "h1:utua3L2IbQJmauC5IXdEA547bcoU5dozgQAfc8Onsg4=",
        version = "v0.0.0-20181222135242-d2cdd8c08219",
    )

    go_repository(
        name = "com_github_google_btree",
        importpath = "github.com/google/btree",
        sum = "h1:0udJVsspx3VBr5FwtLhQQtuAsVc79tTq0ocGIPAU6qo=",
        version = "v1.0.0",
    )

    go_repository(
        name = "com_github_google_flatbuffers",
        importpath = "github.com/google/flatbuffers",
        sum = "h1:O7CEyB8Cb3/DmtxODGtLHcEvpr81Jm5qLg/hsHnxA2A=",
        version = "v1.11.0",
    )
    go_repository(
        name = "com_github_google_go_cmp",
        importpath = "github.com/google/go-cmp",
        sum = "h1:Khx7svrCpmxxtHBq5j2mp/xVjsi8hQMfNLvJFAlrGgU=",
        version = "v0.5.5",
    )
    go_repository(
        name = "com_github_google_go_github",
        importpath = "github.com/google/go-github",
        sum = "h1:N0LgJ1j65A7kfXrZnUDaYCs/Sf4rEjNlfyDHW9dolSY=",
        version = "v17.0.0+incompatible",
    )
    go_repository(
        name = "com_github_google_go_querystring",
        importpath = "github.com/google/go-querystring",
        sum = "h1:Xkwi/a1rcvNg1PPYe5vI8GbeBY/jrVuDX5ASuANWTrk=",
        version = "v1.0.0",
    )

    go_repository(
        name = "com_github_google_gofuzz",
        importpath = "github.com/google/gofuzz",
        sum = "h1:xRy4A+RhZaiKjJ1bPfwQ8sedCA+YS2YcCHW6ec7JMi0=",
        version = "v1.2.0",
    )
    go_repository(
        name = "com_github_google_gopacket",
        importpath = "github.com/google/gopacket",
        sum = "h1:ves8RnFZPGiFnTS0uPQStjwru6uO6h+nlr9j6fL7kF8=",
        version = "v1.1.19",
    )
    go_repository(
        name = "com_github_google_martian",
        importpath = "github.com/google/martian",
        sum = "h1:/CP5g8u/VJHijgedC/Legn3BAbAaWPgecwXBIDzw5no=",
        version = "v2.1.0+incompatible",
    )

    go_repository(
        name = "com_github_google_martian_v3",
        importpath = "github.com/google/martian/v3",
        sum = "h1:pMen7vLs8nvgEYhywH3KDWJIJTeEr2ULsVWHWYHQyBs=",
        version = "v3.0.0",
    )
    go_repository(
        name = "com_github_google_pprof",
        importpath = "github.com/google/pprof",
        sum = "h1:Ak8CrdlwwXwAZxzS66vgPt4U8yUZX7JwLvVR58FN5jM=",
        version = "v0.0.0-20200708004538-1a94d8640e99",
    )
    go_repository(
        name = "com_github_google_renameio",
        importpath = "github.com/google/renameio",
        sum = "h1:GOZbcHa3HfsPKPlmyPyN2KEohoMXOhdMbHrvbpl2QaA=",
        version = "v0.1.0",
    )

    go_repository(
        name = "com_github_google_uuid",
        importpath = "github.com/google/uuid",
        sum = "h1:qJYtXnJRWmpe7m/3XlyhrsLrEURqHRM2kxzoxXqyUDs=",
        version = "v1.2.0",
    )
    go_repository(
        name = "com_github_googleapis_gax_go",
        importpath = "github.com/googleapis/gax-go",
        sum = "h1:j0GKcs05QVmm7yesiZq2+9cxHkNK9YM6zKx4D2qucQU=",
        version = "v2.0.0+incompatible",
    )

    go_repository(
        name = "com_github_googleapis_gax_go_v2",
        importpath = "github.com/googleapis/gax-go/v2",
        sum = "h1:sjZBwGj9Jlw33ImPtvFviGYvseOtDM7hkSKB7+Tv3SM=",
        version = "v2.0.5",
    )
    go_repository(
        name = "com_github_googleapis_gnostic",
        build_directives = [
            "gazelle:resolve go github.com/googleapis/gnostic/extensions //extensions:go_default_library",
        ],
        build_naming_convention = "go_default_library",
        importpath = "github.com/googleapis/gnostic",
        sum = "h1:rVsPeBmXbYv4If/cumu1AzZPwV58q433hvONV1UEZoI=",
        version = "v0.1.0",
    )
    go_repository(
        name = "com_github_gophercloud_gophercloud",
        importpath = "github.com/gophercloud/gophercloud",
        sum = "h1:P/nh25+rzXouhytV2pUHBb65fnds26Ghl8/391+sT5o=",
        version = "v0.1.0",
    )
    go_repository(
        name = "com_github_gopherjs_gopherjs",
        importpath = "github.com/gopherjs/gopherjs",
        sum = "h1:EGx4pi6eqNxGaHF6qqu48+N2wcFQ5qg5FXgOdqsJ5d8=",
        version = "v0.0.0-20181017120253-0766667cb4d1",
    )
    go_repository(
        name = "com_github_gordonklaus_ineffassign",
        importpath = "github.com/gordonklaus/ineffassign",
        sum = "h1:vc7Dmrk4JwS0ZPS6WZvWlwDflgDTA26jItmbSj83nug=",
        version = "v0.0.0-20200309095847-7953dde2c7bf",
    )
    go_repository(
        name = "com_github_gorilla_context",
        importpath = "github.com/gorilla/context",
        sum = "h1:AWwleXJkX/nhcU9bZSnZoi3h/qGYqQAGhq6zZe/aQW8=",
        version = "v1.1.1",
    )
    go_repository(
        name = "com_github_gorilla_mux",
        importpath = "github.com/gorilla/mux",
        sum = "h1:i40aqfkR1h2SlN9hojwV5ZA91wcXFOvkdNIeFDP5koI=",
        version = "v1.8.0",
    )

    go_repository(
        name = "com_github_gorilla_websocket",
        importpath = "github.com/gorilla/websocket",
        sum = "h1:+/TMaTYc4QFitKJxsQ7Yye35DkWvkdLcvGKqM+x0Ufc=",
        version = "v1.4.2",
    )

    go_repository(
        name = "com_github_graph_gophers_graphql_go",
        importpath = "github.com/graph-gophers/graphql-go",
        sum = "h1:sezaKhEfPFg8W0Enm61B9Gs911H8iesGY5R8NDPtd1M=",
        version = "v0.0.0-20201113091052-beb923fada29",
    )
    go_repository(
        name = "com_github_gregjones_httpcache",
        importpath = "github.com/gregjones/httpcache",
        sum = "h1:pdN6V1QBWetyv/0+wjACpqVH+eVULgEjkurDLq3goeM=",
        version = "v0.0.0-20180305231024-9cad4c3443a7",
    )

    go_repository(
        name = "com_github_grpc_ecosystem_go_grpc_middleware",
        importpath = "github.com/grpc-ecosystem/go-grpc-middleware",
        sum = "h1:FlFbCRLd5Jr4iYXZufAvgWN6Ao0JrI5chLINnUXDDr0=",
        version = "v1.2.2",
    )
    go_repository(
        name = "com_github_grpc_ecosystem_go_grpc_prometheus",
        importpath = "github.com/grpc-ecosystem/go-grpc-prometheus",
        sum = "h1:Ovs26xHkKqVztRpIrF/92BcuyuQ/YW4NSIpoGtfXNho=",
        version = "v1.2.0",
    )
    go_repository(
        name = "com_github_grpc_ecosystem_grpc_gateway",
        importpath = "github.com/grpc-ecosystem/grpc-gateway",
        sum = "h1:UImYN5qQ8tuGpGE16ZmjvcTtTw24zw1QAp/SlnNrZhI=",
        version = "v1.9.5",
    )
    go_repository(
        name = "com_github_grpc_ecosystem_grpc_gateway_v2",
        importpath = "github.com/grpc-ecosystem/grpc-gateway/v2",
        replace = "github.com/prysmaticlabs/grpc-gateway/v2",
        sum = "h1:xcu59yYL6AWWTl6jtejBfE0y8uF35fArCBeZjRlvJss=",
        version = "v2.3.1-0.20210702154020-550e1cd83ec1",
    )
    go_repository(
        name = "com_github_gxed_hashland_keccakpg",
        importpath = "github.com/gxed/hashland/keccakpg",
        sum = "h1:wrk3uMNaMxbXiHibbPO4S0ymqJMm41WiudyFSs7UnsU=",
        version = "v0.0.1",
    )
    go_repository(
        name = "com_github_gxed_hashland_murmur3",
        importpath = "github.com/gxed/hashland/murmur3",
        sum = "h1:SheiaIt0sda5K+8FLz952/1iWS9zrnKsEJaOJu4ZbSc=",
        version = "v0.0.1",
    )
    go_repository(
        name = "com_github_hashicorp_consul_api",
        importpath = "github.com/hashicorp/consul/api",
        sum = "h1:HXNYlRkkM/t+Y/Yhxtwcy02dlYwIaoxzvxPnS+cqy78=",
        version = "v1.3.0",
    )
    go_repository(
        name = "com_github_hashicorp_consul_sdk",
        importpath = "github.com/hashicorp/consul/sdk",
        sum = "h1:UOxjlb4xVNF93jak1mzzoBatyFju9nrkxpVwIp/QqxQ=",
        version = "v0.3.0",
    )
    go_repository(
        name = "com_github_hashicorp_errwrap",
        importpath = "github.com/hashicorp/errwrap",
        sum = "h1:hLrqtEDnRye3+sgx6z4qVLNuviH3MR5aQ0ykNJa/UYA=",
        version = "v1.0.0",
    )
    go_repository(
        name = "com_github_hashicorp_go_bexpr",
        importpath = "github.com/hashicorp/go-bexpr",
        sum = "h1:9kuI5PFotCboP3dkDYFr/wi0gg0QVbSNz5oFRpxn4uE=",
        version = "v0.1.10",
    )

    go_repository(
        name = "com_github_hashicorp_go_cleanhttp",
        importpath = "github.com/hashicorp/go-cleanhttp",
        sum = "h1:dH3aiDG9Jvb5r5+bYHsikaOUIpcM0xvgMXVoDkXMzJM=",
        version = "v0.5.1",
    )
    go_repository(
        name = "com_github_hashicorp_go_immutable_radix",
        importpath = "github.com/hashicorp/go-immutable-radix",
        sum = "h1:AKDB1HM5PWEA7i4nhcpwOrO2byshxBjXVn/J/3+z5/0=",
        version = "v1.0.0",
    )
    go_repository(
        name = "com_github_hashicorp_go_msgpack",
        importpath = "github.com/hashicorp/go-msgpack",
        sum = "h1:zKjpN5BK/P5lMYrLmBHdBULWbJ0XpYR+7NGzqkZzoD4=",
        version = "v0.5.3",
    )
    go_repository(
        name = "com_github_hashicorp_go_multierror",
        importpath = "github.com/hashicorp/go-multierror",
        sum = "h1:iVjPR7a6H0tWELX5NxNe7bYopibicUzc7uPribsnS6o=",
        version = "v1.0.0",
    )
    go_repository(
        name = "com_github_hashicorp_go_net",
        importpath = "github.com/hashicorp/go.net",
        sum = "h1:sNCoNyDEvN1xa+X0baata4RdcpKwcMS6DH+xwfqPgjw=",
        version = "v0.0.1",
    )
    go_repository(
        name = "com_github_hashicorp_go_rootcerts",
        importpath = "github.com/hashicorp/go-rootcerts",
        sum = "h1:Rqb66Oo1X/eSV1x66xbDccZjhJigjg0+e82kpwzSwCI=",
        version = "v1.0.0",
    )
    go_repository(
        name = "com_github_hashicorp_go_sockaddr",
        importpath = "github.com/hashicorp/go-sockaddr",
        sum = "h1:GeH6tui99pF4NJgfnhp+L6+FfobzVW3Ah46sLo0ICXs=",
        version = "v1.0.0",
    )
    go_repository(
        name = "com_github_hashicorp_go_syslog",
        importpath = "github.com/hashicorp/go-syslog",
        sum = "h1:KaodqZuhUoZereWVIYmpUgZysurB1kBLX2j0MwMrUAE=",
        version = "v1.0.0",
    )

    go_repository(
        name = "com_github_hashicorp_go_uuid",
        importpath = "github.com/hashicorp/go-uuid",
        sum = "h1:cfejS+Tpcp13yd5nYHWDI6qVCny6wyX2Mt5SGur2IGE=",
        version = "v1.0.2",
    )
    go_repository(
        name = "com_github_hashicorp_go_version",
        importpath = "github.com/hashicorp/go-version",
        sum = "h1:3vNe/fWF5CBgRIguda1meWhsZHy3m8gCJ5wx+dIzX/E=",
        version = "v1.2.0",
    )

    go_repository(
        name = "com_github_hashicorp_golang_lru",
        importpath = "github.com/hashicorp/golang-lru",
        sum = "h1:dg1dEPuWpEqDnvIw251EVy4zlP8gWbsGj4BsUKCRpYs=",
        version = "v0.5.5-0.20210104140557-80c98217689d",
    )
    go_repository(
        name = "com_github_hashicorp_hcl",
        importpath = "github.com/hashicorp/hcl",
        sum = "h1:0Anlzjpi4vEasTeNFn2mLJgTSwt0+6sfsiTG8qcWGx4=",
        version = "v1.0.0",
    )
    go_repository(
        name = "com_github_hashicorp_logutils",
        importpath = "github.com/hashicorp/logutils",
        sum = "h1:dLEQVugN8vlakKOUE3ihGLTZJRB4j+M2cdTm/ORI65Y=",
        version = "v1.0.0",
    )
    go_repository(
        name = "com_github_hashicorp_mdns",
        importpath = "github.com/hashicorp/mdns",
        sum = "h1:WhIgCr5a7AaVH6jPUwjtRuuE7/RDufnUvzIr48smyxs=",
        version = "v1.0.0",
    )
    go_repository(
        name = "com_github_hashicorp_memberlist",
        importpath = "github.com/hashicorp/memberlist",
        sum = "h1:EmmoJme1matNzb+hMpDuR/0sbJSUisxyqBGG676r31M=",
        version = "v0.1.3",
    )
    go_repository(
        name = "com_github_hashicorp_serf",
        importpath = "github.com/hashicorp/serf",
        sum = "h1:YZ7UKsJv+hKjqGVUUbtE3HNj79Eln2oQ75tniF6iPt0=",
        version = "v0.8.2",
    )

    go_repository(
        name = "com_github_herumi_bls_eth_go_binary",
        importpath = "github.com/herumi/bls-eth-go-binary",
        sum = "h1:wCMygKUQhmcQAjlk2Gquzq6dLmyMv2kF+llRspoRgrk=",
        version = "v0.0.0-20210917013441-d37c07cfda4e",
    )

    go_repository(
        name = "com_github_holiman_bloomfilter_v2",
        importpath = "github.com/holiman/bloomfilter/v2",
        sum = "h1:73e0e/V0tCydx14a0SCYS/EWCxgwLZ18CZcZKVu0fao=",
        version = "v2.0.3",
    )
    go_repository(
        name = "com_github_holiman_uint256",
        importpath = "github.com/holiman/uint256",
        sum = "h1:gpSYcPLWGv4sG43I2mVLiDZCNDh/EpGjSk8tmtxitHM=",
        version = "v1.2.0",
    )
    go_repository(
        name = "com_github_hpcloud_tail",
        importpath = "github.com/hpcloud/tail",
        sum = "h1:nfCOvKYfkgYP8hkirhJocXT2+zOD8yUNjXaWfTlyFKI=",
        version = "v1.0.0",
    )
    go_repository(
        name = "com_github_hudl_fargo",
        importpath = "github.com/hudl/fargo",
        sum = "h1:0U6+BtN6LhaYuTnIJq4Wyq5cpn6O2kWrxAtcqBmYY6w=",
        version = "v1.3.0",
    )

    go_repository(
        name = "com_github_huin_goupnp",
        importpath = "github.com/huin/goupnp",
        sum = "h1:RfGLP+h3mvisuWEyybxNq5Eft3NWhHLPeUN72kpKZoI=",
        version = "v1.0.2",
    )
    go_repository(
        name = "com_github_huin_goutil",
        importpath = "github.com/huin/goutil",
        sum = "h1:vlNjIqmUZ9CMAWsbURYl3a6wZbw7q5RHVvlXTNS/Bs8=",
        version = "v0.0.0-20170803182201-1ca381bf3150",
    )
    go_repository(
        name = "com_github_iancoleman_strcase",
        importpath = "github.com/iancoleman/strcase",
        nofuzz = True,
        sum = "h1:dJBk1m2/qjL1twPLf68JND55vvivMupZ4wIzE8CTdBw=",
        version = "v0.1.3",
    )

    go_repository(
        name = "com_github_ianlancetaylor_cgosymbolizer",
        importpath = "github.com/ianlancetaylor/cgosymbolizer",
        sum = "h1:IpTHAzWv1pKDDWeJDY5VOHvqc2T9d3C8cPKEf2VPqHE=",
        version = "v0.0.0-20200424224625-be1b05b0b279",
    )
    go_repository(
        name = "com_github_ianlancetaylor_demangle",
        importpath = "github.com/ianlancetaylor/demangle",
        sum = "h1:UDMh68UUwekSh5iP2OMhRRZJiiBccgV7axzUG8vi56c=",
        version = "v0.0.0-20181102032728-5e5cf60278f6",
    )

    go_repository(
        name = "com_github_imdario_mergo",
        importpath = "github.com/imdario/mergo",
        sum = "h1:JboBksRwiiAJWvIYJVo46AfV+IAIKZpfrSzVKj42R4Q=",
        version = "v0.3.5",
    )
    go_repository(
        name = "com_github_inconshreveable_log15",
        importpath = "github.com/inconshreveable/log15",
        sum = "h1:g/SJtZVYc1cxSB8lgrgqeOlIdi4MhqNNHYRAC8y+g4c=",
        version = "v0.0.0-20170622235902-74a0988b5f80",
    )

    go_repository(
        name = "com_github_inconshreveable_mousetrap",
        importpath = "github.com/inconshreveable/mousetrap",
        sum = "h1:Z8tu5sraLXCXIcARxBp/8cbvlwVa7Z1NHg9XEKhtSvM=",
        version = "v1.0.0",
    )

    go_repository(
        name = "com_github_influxdata_flux",
        importpath = "github.com/influxdata/flux",
        sum = "h1:77BcVUCzvN5HMm8+j9PRBQ4iZcu98Dl4Y9rf+J5vhnc=",
        version = "v0.65.1",
    )
    go_repository(
        name = "com_github_influxdata_influxdb",
        importpath = "github.com/influxdata/influxdb",
        sum = "h1:WEypI1BQFTT4teLM+1qkEcvUi0dAvopAI/ir0vAiBg8=",
        version = "v1.8.3",
    )
    go_repository(
        name = "com_github_influxdata_influxdb1_client",
        importpath = "github.com/influxdata/influxdb1-client",
        sum = "h1:/WZQPMZNsjZ7IlCpsLGdQBINg5bxKQ1K1sh6awxLtkA=",
        version = "v0.0.0-20191209144304-8bf82d3c094d",
    )
    go_repository(
        name = "com_github_influxdata_influxdb_client_go_v2",
        importpath = "github.com/influxdata/influxdb-client-go/v2",
        sum = "h1:HGBfZYStlx3Kqvsv1h2pJixbCl/jhnFtxpKFAv9Tu5k=",
        version = "v2.4.0",
    )

    go_repository(
        name = "com_github_influxdata_influxql",
        importpath = "github.com/influxdata/influxql",
        sum = "h1:ED4e5Cc3z5vSN2Tz2GkOHN7vs4Sxe2yds6CXvDnvZFE=",
        version = "v1.1.1-0.20200828144457-65d3ef77d385",
    )
    go_repository(
        name = "com_github_influxdata_line_protocol",
        importpath = "github.com/influxdata/line-protocol",
        sum = "h1:vilfsDSy7TDxedi9gyBkMvAirat/oRcL0lFdJBf6tdM=",
        version = "v0.0.0-20210311194329-9aa0e372d097",
    )
    go_repository(
        name = "com_github_influxdata_promql_v2",
        importpath = "github.com/influxdata/promql/v2",
        sum = "h1:kXn3p0D7zPw16rOtfDR+wo6aaiH8tSMfhPwONTxrlEc=",
        version = "v2.12.0",
    )
    go_repository(
        name = "com_github_influxdata_roaring",
        importpath = "github.com/influxdata/roaring",
        sum = "h1:UzJnB7VRL4PSkUJHwsyzseGOmrO/r4yA+AuxGJxiZmA=",
        version = "v0.4.13-0.20180809181101-fc520f41fab6",
    )
    go_repository(
        name = "com_github_influxdata_tdigest",
        importpath = "github.com/influxdata/tdigest",
        sum = "h1:MHTrDWmQpHq/hkq+7cw9oYAt2PqUw52TZazRA0N7PGE=",
        version = "v0.0.0-20181121200506-bf2b5ad3c0a9",
    )
    go_repository(
        name = "com_github_influxdata_usage_client",
        importpath = "github.com/influxdata/usage-client",
        sum = "h1:+TUUmaFa4YD1Q+7bH9o5NCHQGPMqZCYJiNW6lIIS9z4=",
        version = "v0.0.0-20160829180054-6d3895376368",
    )
    go_repository(
        name = "com_github_ipfs_go_cid",
        importpath = "github.com/ipfs/go-cid",
        sum = "h1:ysQJVJA3fNDF1qigJbsSQOdjhVLsOEoPdh0+R97k3jY=",
        version = "v0.0.7",
    )
    go_repository(
        name = "com_github_ipfs_go_datastore",
        importpath = "github.com/ipfs/go-datastore",
        sum = "h1:cwOUcGMLdLPWgu3SlrCckCMznaGADbPqE0r8h768/Dg=",
        version = "v0.4.5",
    )
    go_repository(
        name = "com_github_ipfs_go_detect_race",
        importpath = "github.com/ipfs/go-detect-race",
        sum = "h1:qX/xay2W3E4Q1U7d9lNs1sU9nvguX0a7319XbyQ6cOk=",
        version = "v0.0.1",
    )
    go_repository(
        name = "com_github_ipfs_go_ds_badger",
        importpath = "github.com/ipfs/go-ds-badger",
        sum = "h1:J27YvAcpuA5IvZUbeBxOcQgqnYHUPxoygc6QxxkodZ4=",
        version = "v0.2.3",
    )
    go_repository(
        name = "com_github_ipfs_go_ds_leveldb",
        importpath = "github.com/ipfs/go-ds-leveldb",
        sum = "h1:QmQoAJ9WkPMUfBLnu1sBVy0xWWlJPg0m4kRAiJL9iaw=",
        version = "v0.4.2",
    )

    go_repository(
        name = "com_github_ipfs_go_ipfs_addr",
        importpath = "github.com/ipfs/go-ipfs-addr",
        sum = "h1:DpDFybnho9v3/a1dzJ5KnWdThWD1HrFLpQ+tWIyBaFI=",
        version = "v0.0.1",
    )
    go_repository(
        name = "com_github_ipfs_go_ipfs_delay",
        importpath = "github.com/ipfs/go-ipfs-delay",
        sum = "h1:NAviDvJ0WXgD+yiL2Rj35AmnfgI11+pHXbdciD917U0=",
        version = "v0.0.0-20181109222059-70721b86a9a8",
    )

    go_repository(
        name = "com_github_ipfs_go_ipfs_util",
        importpath = "github.com/ipfs/go-ipfs-util",
        sum = "h1:59Sswnk1MFaiq+VcaknX7aYEyGyGDAA73ilhEK2POp8=",
        version = "v0.0.2",
    )

    go_repository(
        name = "com_github_ipfs_go_log",
        build_file_proto_mode = "disable_global",
        importpath = "github.com/ipfs/go-log",
        sum = "h1:2dOuUCB1Z7uoczMWgAyDck5JLb72zHzrMnGnCNNbvY8=",
        version = "v1.0.5",
    )
    go_repository(
        name = "com_github_ipfs_go_log_v2",
        build_file_proto_mode = "disable_global",
        importpath = "github.com/ipfs/go-log/v2",
        sum = "h1:31Re/cPqFHpsRHgyVwjWADPoF0otB1WrjTy8ZFYwEZU=",
        version = "v2.3.0",
    )

    go_repository(
        name = "com_github_jackpal_gateway",
        importpath = "github.com/jackpal/gateway",
        sum = "h1:qzXWUJfuMdlLMtt0a3Dgt+xkWQiA5itDEITVJtuSwMc=",
        version = "v1.0.5",
    )

    go_repository(
        name = "com_github_jackpal_go_nat_pmp",
        importpath = "github.com/jackpal/go-nat-pmp",
        sum = "h1:KzKSgb7qkJvOUTqYl9/Hg/me3pWgBmERKrTGD7BdWus=",
        version = "v1.0.2",
    )
    go_repository(
        name = "com_github_jbenet_go_cienv",
        importpath = "github.com/jbenet/go-cienv",
        sum = "h1:Vc/s0QbQtoxX8MwwSLWWh+xNNZvM3Lw7NsTcHrvvhMc=",
        version = "v0.1.0",
    )

    go_repository(
        name = "com_github_jbenet_go_temp_err_catcher",
        importpath = "github.com/jbenet/go-temp-err-catcher",
        sum = "h1:zpb3ZH6wIE8Shj2sKS+khgRvf7T7RABoLk/+KKHggpk=",
        version = "v0.1.0",
    )
    go_repository(
        name = "com_github_jbenet_goprocess",
        importpath = "github.com/jbenet/goprocess",
        sum = "h1:DRGOFReOMqqDNXwW70QkacFW0YN9QnwLV0Vqk+3oU0o=",
        version = "v0.1.4",
    )
    go_repository(
        name = "com_github_jcmturner_gofork",
        importpath = "github.com/jcmturner/gofork",
        sum = "h1:J7uCkflzTEhUZ64xqKnkDxq3kzc96ajM1Gli5ktUem8=",
        version = "v1.0.0",
    )

    go_repository(
        name = "com_github_jedisct1_go_minisign",
        importpath = "github.com/jedisct1/go-minisign",
        sum = "h1:UvSe12bq+Uj2hWd8aOlwPmoZ+CITRFrdit+sDGfAg8U=",
        version = "v0.0.0-20190909160543-45766022959e",
    )
    go_repository(
        name = "com_github_jellevandenhooff_dkim",
        importpath = "github.com/jellevandenhooff/dkim",
        sum = "h1:ujPKutqRlJtcfWk6toYVYagwra7HQHbXOaS171b4Tg8=",
        version = "v0.0.0-20150330215556-f50fe3d243e1",
    )

    go_repository(
        name = "com_github_jessevdk_go_flags",
        importpath = "github.com/jessevdk/go-flags",
        sum = "h1:4IU2WS7AumrZ/40jfhf4QVDMsQwqA7VEHozFRrGARJA=",
        version = "v1.4.0",
    )
    go_repository(
        name = "com_github_jhump_protoreflect",
        importpath = "github.com/jhump/protoreflect",
        sum = "h1:z7Ciiz3Bz37zSd485fbiTW8ABafIasyOWZI0N9EUUdo=",
        version = "v1.8.1",
    )
    go_repository(
        name = "com_github_jmespath_go_jmespath",
        importpath = "github.com/jmespath/go-jmespath",
        sum = "h1:BEgLn5cpjn8UN1mAw4NjwDrS35OdebyEtFe+9YPoQUg=",
        version = "v0.4.0",
    )

    go_repository(
        name = "com_github_jmespath_go_jmespath_internal_testify",
        importpath = "github.com/jmespath/go-jmespath/internal/testify",
        sum = "h1:shLQSRRSCCPj3f2gpwzGwWFoC7ycTf1rcQZHOlsJ6N8=",
        version = "v1.5.1",
    )
    go_repository(
        name = "com_github_jonboulle_clockwork",
        importpath = "github.com/jonboulle/clockwork",
        sum = "h1:VKV+ZcuP6l3yW9doeqz6ziZGgcynBVQO+obU0+0hcPo=",
        version = "v0.1.0",
    )

    go_repository(
        name = "com_github_joonix_log",
        importpath = "github.com/joonix/log",
        sum = "h1:k+SfYbN66Ev/GDVq39wYOXVW5RNd5kzzairbCe9dK5Q=",
        version = "v0.0.0-20200409080653-9c1d2ceb5f1d",
    )
    go_repository(
        name = "com_github_jpillora_backoff",
        importpath = "github.com/jpillora/backoff",
        sum = "h1:uvFg412JmmHBHw7iwprIxkPMI+sGQ4kzOWsMeHnm2EA=",
        version = "v1.0.0",
    )

    go_repository(
        name = "com_github_jrick_logrotate",
        importpath = "github.com/jrick/logrotate",
        sum = "h1:lQ1bL/n9mBNeIXoTUoYRlK4dHuNJVofX9oWqBtPnSzI=",
        version = "v1.0.0",
    )

    go_repository(
        name = "com_github_json_iterator_go",
        importpath = "github.com/json-iterator/go",
        replace = "github.com/prestonvanloon/go",
        sum = "h1:Bt5PzQCqfP4xiLXDSrMoqAfj6CBr3N9DAyyq8OiIWsc=",
        version = "v1.1.7-0.20190722034630-4f2e55fcf87b",
    )
    go_repository(
        name = "com_github_jstemmer_go_junit_report",
        importpath = "github.com/jstemmer/go-junit-report",
        sum = "h1:6QPYqodiu3GuPL+7mfx+NwDdp2eTkp9IfEUpgAwUN0o=",
        version = "v0.9.1",
    )

    go_repository(
        name = "com_github_jsternberg_zap_logfmt",
        importpath = "github.com/jsternberg/zap-logfmt",
        sum = "h1:0Dz2s/eturmdUS34GM82JwNEdQ9hPoJgqptcEKcbpzY=",
        version = "v1.0.0",
    )
    go_repository(
        name = "com_github_jtolds_gls",
        importpath = "github.com/jtolds/gls",
        sum = "h1:xdiiI2gbIgH/gLH7ADydsJ1uDOEzR8yvV7C0MuV77Wo=",
        version = "v4.20.0+incompatible",
    )

    go_repository(
        name = "com_github_juju_ansiterm",
        importpath = "github.com/juju/ansiterm",
        sum = "h1:FaWFmfWdAUKbSCtOU2QjDaorUexogfaMgbipgYATUMU=",
        version = "v0.0.0-20180109212912-720a0952cc2a",
    )
    go_repository(
        name = "com_github_julienschmidt_httprouter",
        importpath = "github.com/julienschmidt/httprouter",
        sum = "h1:U0609e9tgbseu3rBINet9P48AI/D3oJs4dN7jwJOQ1U=",
        version = "v1.3.0",
    )

    go_repository(
        name = "com_github_jung_kurt_gofpdf",
        importpath = "github.com/jung-kurt/gofpdf",
        sum = "h1:PJr+ZMXIecYc1Ey2zucXdR73SMBtgjPgwa31099IMv0=",
        version = "v1.0.3-0.20190309125859-24315acbbda5",
    )
    go_repository(
        name = "com_github_jwilder_encoding",
        importpath = "github.com/jwilder/encoding",
        sum = "h1:2jNeR4YUziVtswNP9sEFAI913cVrzH85T+8Q6LpYbT0=",
        version = "v0.0.0-20170811194829-b4e1701a28ef",
    )

    go_repository(
        name = "com_github_k0kubun_go_ansi",
        importpath = "github.com/k0kubun/go-ansi",
        sum = "h1:qGQQKEcAR99REcMpsXCp3lJ03zYT1PkRd3kQGPn9GVg=",
        version = "v0.0.0-20180517002512-3bf9e2903213",
    )
    go_repository(
        name = "com_github_kami_zh_go_capturer",
        importpath = "github.com/kami-zh/go-capturer",
        sum = "h1:cVtBfNW5XTHiKQe7jDaDBSh/EVM4XLPutLAGboIXuM0=",
        version = "v0.0.0-20171211120116-e492ea43421d",
    )
    go_repository(
        name = "com_github_karalabe_usb",
        importpath = "github.com/karalabe/usb",
        sum = "h1:0VWDXPNE0brOek1Q8bLfzKkvOzwbQE/snjGojlCr8CY=",
        version = "v0.0.0-20211005121534-4c5740d64559",
    )

    go_repository(
        name = "com_github_kevinms_leakybucket_go",
        importpath = "github.com/kevinms/leakybucket-go",
        sum = "h1:qNtd6alRqd3qOdPrKXMZImV192ngQ0WSh1briEO33Tk=",
        version = "v0.0.0-20200115003610-082473db97ca",
    )

    go_repository(
        name = "com_github_kisielk_errcheck",
        importpath = "github.com/kisielk/errcheck",
        sum = "h1:e8esj/e4R+SAOwFwN+n3zr0nYeCyeweozKfO23MvHzY=",
        version = "v1.5.0",
    )
    go_repository(
        name = "com_github_kisielk_gotool",
        importpath = "github.com/kisielk/gotool",
        sum = "h1:AV2c/EiW3KqPNT9ZKl07ehoAGi4C5/01Cfbblndcapg=",
        version = "v1.0.0",
    )
    go_repository(
        name = "com_github_kkdai_bstream",
        importpath = "github.com/kkdai/bstream",
        sum = "h1:FOOIBWrEkLgmlgGfMuZT83xIwfPDxEI2OHu6xUmJMFE=",
        version = "v0.0.0-20161212061736-f391b8402d23",
    )
    go_repository(
        name = "com_github_klauspost_compress",
        importpath = "github.com/klauspost/compress",
        sum = "h1:0hzRabrMN4tSTvMfnL3SCv1ZGeAP23ynzodBgaHeMeg=",
        version = "v1.11.7",
    )

    go_repository(
        name = "com_github_klauspost_cpuid",
        importpath = "github.com/klauspost/cpuid",
        sum = "h1:CCtW0xUnWGVINKvE/WWOYKdsPV6mawAtvQuSl8guwQs=",
        version = "v1.2.3",
    )

    go_repository(
        name = "com_github_klauspost_cpuid_v2",
        importpath = "github.com/klauspost/cpuid/v2",
        sum = "h1:bhR2mgIlno/Sfk4oUbH4sPlc83z1yGrN9bvqiq3C33I=",
        version = "v2.0.8",
    )
    go_repository(
        name = "com_github_klauspost_crc32",
        importpath = "github.com/klauspost/crc32",
        sum = "h1:KAZ1BW2TCmT6PRihDPpocIy1QTtsAsrx6TneU/4+CMg=",
        version = "v0.0.0-20161016154125-cb6bfca970f6",
    )
    go_repository(
        name = "com_github_klauspost_pgzip",
        importpath = "github.com/klauspost/pgzip",
        sum = "h1:qnWYvvKqedOF2ulHpMG72XQol4ILEJ8k2wwRl/Km8oE=",
        version = "v1.2.5",
    )
    go_repository(
        name = "com_github_klauspost_reedsolomon",
        importpath = "github.com/klauspost/reedsolomon",
        sum = "h1:N/VzgeMfHmLc+KHMD1UL/tNkfXAt8FnUqlgXGIduwAY=",
        version = "v1.9.3",
    )
    go_repository(
        name = "com_github_knetic_govaluate",
        importpath = "github.com/Knetic/govaluate",
        sum = "h1:1G1pk05UrOh0NlF1oeaaix1x8XzrfjIDK47TY0Zehcw=",
        version = "v3.0.1-0.20171022003610-9aa49832a739+incompatible",
    )

    go_repository(
        name = "com_github_konsorten_go_windows_terminal_sequences",
        importpath = "github.com/konsorten/go-windows-terminal-sequences",
        sum = "h1:CE8S1cTafDpPvMhIxNJKvHsGVBgn1xWYf1NbHQhywc8=",
        version = "v1.0.3",
    )
    go_repository(
        name = "com_github_koron_go_ssdp",
        importpath = "github.com/koron/go-ssdp",
        sum = "h1:fL3wAoyT6hXHQlORyXUW4Q23kkQpJRgEAYcZB5BR71o=",
        version = "v0.0.2",
    )
    go_repository(
        name = "com_github_kr_logfmt",
        importpath = "github.com/kr/logfmt",
        sum = "h1:T+h1c/A9Gawja4Y9mFVWj2vyii2bbUNDw3kt9VxK2EY=",
        version = "v0.0.0-20140226030751-b84e30acd515",
    )
    go_repository(
        name = "com_github_kr_pretty",
        importpath = "github.com/kr/pretty",
        sum = "h1:Fmg33tUaq4/8ym9TJN1x7sLJnHVwhP33CNkpYV/7rwI=",
        version = "v0.2.1",
    )
    go_repository(
        name = "com_github_kr_pty",
        importpath = "github.com/kr/pty",
        sum = "h1:/Um6a/ZmD5tF7peoOJ5oN5KMQ0DrGVQSXLNwyckutPk=",
        version = "v1.1.3",
    )
    go_repository(
        name = "com_github_kr_text",
        importpath = "github.com/kr/text",
        sum = "h1:5Nx0Ya0ZqY2ygV366QzturHI13Jq95ApcVaJBhpS+AY=",
        version = "v0.2.0",
    )
    go_repository(
        name = "com_github_kubuxu_go_os_helper",
        importpath = "github.com/Kubuxu/go-os-helper",
        sum = "h1:EJiD2VUQyh5A9hWJLmc6iWg6yIcJ7jpBcwC8GMGXfDk=",
        version = "v0.0.1",
    )
    go_repository(
        name = "com_github_kylelemons_godebug",
        importpath = "github.com/kylelemons/godebug",
        sum = "h1:RPNrshWIDI6G2gRW9EHilWtl7Z6Sb1BR0xunSBf0SNc=",
        version = "v1.1.0",
    )
    go_repository(
        name = "com_github_labstack_echo_v4",
        importpath = "github.com/labstack/echo/v4",
        sum = "h1:LF5Iq7t/jrtUuSutNuiEWtB5eiHfZ5gSe2pcu5exjQw=",
        version = "v4.2.1",
    )
    go_repository(
        name = "com_github_labstack_gommon",
        importpath = "github.com/labstack/gommon",
        sum = "h1:JEeO0bvc78PKdyHxloTKiF8BD5iGrH8T6MSeGvSgob0=",
        version = "v0.3.0",
    )

    go_repository(
        name = "com_github_leanovate_gopter",
        importpath = "github.com/leanovate/gopter",
        sum = "h1:fQjYxZaynp97ozCzfOyOuAGOU4aU/z37zf/tOujFk7c=",
        version = "v0.2.9",
    )
    go_repository(
        name = "com_github_lib_pq",
        importpath = "github.com/lib/pq",
        sum = "h1:X5PMW56eZitiTeO7tKzZxFCSpbFZJtkMMooicw2us9A=",
        version = "v1.0.0",
    )
    go_repository(
        name = "com_github_libp2p_go_addr_util",
        importpath = "github.com/libp2p/go-addr-util",
        sum = "h1:7cWK5cdA5x72jX0g8iLrQWm5TRJZ6CzGdPEhWj7plWU=",
        version = "v0.0.2",
    )
    go_repository(
        name = "com_github_libp2p_go_buffer_pool",
        importpath = "github.com/libp2p/go-buffer-pool",
        sum = "h1:QNK2iAFa8gjAe1SPz6mHSMuCcjs+X1wlHzeOSqcmlfs=",
        version = "v0.0.2",
    )

    go_repository(
        name = "com_github_libp2p_go_conn_security_multistream",
        importpath = "github.com/libp2p/go-conn-security-multistream",
        sum = "h1:ft6/POSK7F+vl/2qzegnHDaXFU0iWB4yVTYrioC6Zy0=",
        version = "v0.2.1",
    )
    go_repository(
        name = "com_github_libp2p_go_eventbus",
        importpath = "github.com/libp2p/go-eventbus",
        sum = "h1:VanAdErQnpTioN2TowqNcOijf6YwhuODe4pPKSDpxGc=",
        version = "v0.2.1",
    )
    go_repository(
        name = "com_github_libp2p_go_flow_metrics",
        importpath = "github.com/libp2p/go-flow-metrics",
        sum = "h1:8tAs/hSdNvUiLgtlSy3mxwxWP4I9y/jlkPFT7epKdeM=",
        version = "v0.0.3",
    )
    go_repository(
        name = "com_github_libp2p_go_libp2p",
        build_file_proto_mode = "disable_global",
        importpath = "github.com/libp2p/go-libp2p",
        sum = "h1:QCJE+jGyqxWdrSPuS4jByXCzosgaIg4SJTLCRplJ53w=",
        version = "v0.14.4",
    )

    go_repository(
        name = "com_github_libp2p_go_libp2p_autonat",
        build_file_proto_mode = "disable_global",
        importpath = "github.com/libp2p/go-libp2p-autonat",
        sum = "h1:YMp7StMi2dof+baaxkbxaizXjY1RPvU71CXfxExzcUU=",
        version = "v0.4.2",
    )
    go_repository(
        name = "com_github_libp2p_go_libp2p_blankhost",
        importpath = "github.com/libp2p/go-libp2p-blankhost",
        sum = "h1:3EsGAi0CBGcZ33GwRuXEYJLLPoVWyXJ1bcJzAJjINkk=",
        version = "v0.2.0",
    )
    go_repository(
        name = "com_github_libp2p_go_libp2p_circuit",
        build_file_proto_mode = "disable_global",
        importpath = "github.com/libp2p/go-libp2p-circuit",
        sum = "h1:eqQ3sEYkGTtybWgr6JLqJY6QLtPWRErvFjFDfAOO1wc=",
        version = "v0.4.0",
    )
    go_repository(
        name = "com_github_libp2p_go_libp2p_connmgr",
        importpath = "github.com/libp2p/go-libp2p-connmgr",
        sum = "h1:TMS0vc0TCBomtQJyWr7fYxcVYYhx+q/2gF++G5Jkl/w=",
        version = "v0.2.4",
    )
    go_repository(
        name = "com_github_libp2p_go_libp2p_core",
        build_file_proto_mode = "disable_global",
        importpath = "github.com/libp2p/go-libp2p-core",
        sum = "h1:3S8g006qG6Tjpj1JdRK2S+TWc2DJQKX/RG9fdLeiLSU=",
        version = "v0.8.6",
    )
    go_repository(
        name = "com_github_libp2p_go_libp2p_crypto",
        importpath = "github.com/libp2p/go-libp2p-crypto",
        sum = "h1:k9MFy+o2zGDNGsaoZl0MA3iZ75qXxr9OOoAZF+sD5OQ=",
        version = "v0.1.0",
    )
    go_repository(
        name = "com_github_libp2p_go_libp2p_discovery",
        importpath = "github.com/libp2p/go-libp2p-discovery",
        sum = "h1:CJylx+h2+4+s68GvrM4pGNyfNhOYviWBPtVv5PA7sfo=",
        version = "v0.5.1",
    )

    go_repository(
        name = "com_github_libp2p_go_libp2p_loggables",
        importpath = "github.com/libp2p/go-libp2p-loggables",
        sum = "h1:h3w8QFfCt2UJl/0/NW4K829HX/0S4KD31PQ7m8UXXO8=",
        version = "v0.1.0",
    )
    go_repository(
        name = "com_github_libp2p_go_libp2p_mplex",
        importpath = "github.com/libp2p/go-libp2p-mplex",
        sum = "h1:/pyhkP1nLwjG3OM+VuaNJkQT/Pqq73WzB3aDN3Fx1sc=",
        version = "v0.4.1",
    )
    go_repository(
        name = "com_github_libp2p_go_libp2p_nat",
        importpath = "github.com/libp2p/go-libp2p-nat",
        sum = "h1:wMWis3kYynCbHoyKLPBEMu4YRLltbm8Mk08HGSfvTkU=",
        version = "v0.0.6",
    )

    go_repository(
        name = "com_github_libp2p_go_libp2p_netutil",
        importpath = "github.com/libp2p/go-libp2p-netutil",
        sum = "h1:zscYDNVEcGxyUpMd0JReUZTrpMfia8PmLKcKF72EAMQ=",
        version = "v0.1.0",
    )

    go_repository(
        name = "com_github_libp2p_go_libp2p_noise",
        build_file_proto_mode = "disable_global",
        importpath = "github.com/libp2p/go-libp2p-noise",
        sum = "h1:wmk5nhB9a2w2RxMOyvsoKjizgJOEaJdfAakr0jN8gds=",
        version = "v0.2.0",
    )
    go_repository(
        name = "com_github_libp2p_go_libp2p_peer",
        importpath = "github.com/libp2p/go-libp2p-peer",
        sum = "h1:EQ8kMjaCUwt/Y5uLgjT8iY2qg0mGUT0N1zUjer50DsY=",
        version = "v0.2.0",
    )
    go_repository(
        name = "com_github_libp2p_go_libp2p_peerstore",
        importpath = "github.com/libp2p/go-libp2p-peerstore",
        sum = "h1:83JoLxyR9OYTnNfB5vvFqvMUv/xDNa6NoPHnENhBsGw=",
        version = "v0.2.7",
    )
    go_repository(
        name = "com_github_libp2p_go_libp2p_pnet",
        importpath = "github.com/libp2p/go-libp2p-pnet",
        sum = "h1:J6htxttBipJujEjz1y0a5+eYoiPcFHhSYHH6na5f0/k=",
        version = "v0.2.0",
    )

    go_repository(
        name = "com_github_libp2p_go_libp2p_pubsub",
        build_file_proto_mode = "disable_global",
        importpath = "github.com/libp2p/go-libp2p-pubsub",
        sum = "h1:OzcIuCWyJpOrWH0PTOfvxTzqFur4tiXpY5jXC8OxjyE=",
        version = "v0.5.0",
    )
    go_repository(
        name = "com_github_libp2p_go_libp2p_quic_transport",
        importpath = "github.com/libp2p/go-libp2p-quic-transport",
        sum = "h1:koDCbWD9CCHwcHZL3/WEvP2A+e/o5/W5L3QS/2SPMA0=",
        version = "v0.10.0",
    )

    go_repository(
        name = "com_github_libp2p_go_libp2p_secio",
        build_file_proto_mode = "disable_global",
        importpath = "github.com/libp2p/go-libp2p-secio",
        sum = "h1:rLLPvShPQAcY6eNurKNZq3eZjPWfU9kXF2eI9jIYdrg=",
        version = "v0.2.2",
    )
    go_repository(
        name = "com_github_libp2p_go_libp2p_swarm",
        build_file_proto_mode = "disable_global",
        importpath = "github.com/libp2p/go-libp2p-swarm",
        sum = "h1:HIK0z3Eqoo8ugmN8YqWAhD2RORgR+3iNXYG4U2PFd1E=",
        version = "v0.5.0",
    )
    go_repository(
        name = "com_github_libp2p_go_libp2p_testing",
        importpath = "github.com/libp2p/go-libp2p-testing",
        sum = "h1:IOiA5mMigi+eEjf4J+B7fepDhsjtsoWA9QbsCqbNp5U=",
        version = "v0.4.2",
    )
    go_repository(
        name = "com_github_libp2p_go_libp2p_tls",
        importpath = "github.com/libp2p/go-libp2p-tls",
        patch_args = ["-p1"],
        patches = [
            "@prysm//third_party:libp2p_tls.patch",  # See: https://github.com/libp2p/go-libp2p-tls/issues/66
        ],
        sum = "h1:Ge/2CYttU7XdkPPqQ7e3TiuMFneLie1rM/UjRxPPGsI=",
        version = "v0.1.4-0.20200421131144-8a8ad624a291",
    )

    go_repository(
        name = "com_github_libp2p_go_libp2p_transport_upgrader",
        importpath = "github.com/libp2p/go-libp2p-transport-upgrader",
        sum = "h1:SHt3g0FslnqIkEWF25YOB8UCOCTpGAVvHRWQYJ+veiI=",
        version = "v0.4.6",
    )
    go_repository(
        name = "com_github_libp2p_go_libp2p_yamux",
        importpath = "github.com/libp2p/go-libp2p-yamux",
        sum = "h1:/UOPtT/6DHPtr3TtKXBHa6g0Le0szYuI33Xc/Xpd7fQ=",
        version = "v0.5.4",
    )
    go_repository(
        name = "com_github_libp2p_go_maddr_filter",
        importpath = "github.com/libp2p/go-maddr-filter",
        sum = "h1:4ACqZKw8AqiuJfwFGq1CYDFugfXTOos+qQ3DETkhtCE=",
        version = "v0.1.0",
    )
    go_repository(
        name = "com_github_libp2p_go_mplex",
        importpath = "github.com/libp2p/go-mplex",
        sum = "h1:U1T+vmCYJaEoDJPV1aq31N56hS+lJgb397GsylNSgrU=",
        version = "v0.3.0",
    )
    go_repository(
        name = "com_github_libp2p_go_msgio",
        importpath = "github.com/libp2p/go-msgio",
        sum = "h1:lQ7Uc0kS1wb1EfRxO2Eir/RJoHkHn7t6o+EiwsYIKJA=",
        version = "v0.0.6",
    )
    go_repository(
        name = "com_github_libp2p_go_nat",
        importpath = "github.com/libp2p/go-nat",
        sum = "h1:qxnwkco8RLKqVh1NmjQ+tJ8p8khNLFxuElYG/TwqW4Q=",
        version = "v0.0.5",
    )
    go_repository(
        name = "com_github_libp2p_go_netroute",
        importpath = "github.com/libp2p/go-netroute",
        sum = "h1:ruPJStbYyXVYGQ81uzEDzuvbYRLKRrLvTYd33yomC38=",
        version = "v0.1.6",
    )
    go_repository(
        name = "com_github_libp2p_go_openssl",
        importpath = "github.com/libp2p/go-openssl",
        sum = "h1:eCAzdLejcNVBzP/iZM9vqHnQm+XyCEbSSIheIPRGNsw=",
        version = "v0.0.7",
    )

    go_repository(
        name = "com_github_libp2p_go_reuseport",
        importpath = "github.com/libp2p/go-reuseport",
        sum = "h1:XSG94b1FJfGA01BUrT82imejHQyTxO4jEWqheyCXYvU=",
        version = "v0.0.2",
    )
    go_repository(
        name = "com_github_libp2p_go_reuseport_transport",
        importpath = "github.com/libp2p/go-reuseport-transport",
        sum = "h1:lJzi+vSYbyJj2faPKLxNGWEIBcaV/uJmyvsUxXy2mLw=",
        version = "v0.0.5",
    )
    go_repository(
        name = "com_github_libp2p_go_sockaddr",
        importpath = "github.com/libp2p/go-sockaddr",
        sum = "h1:yD80l2ZOdGksnOyHrhxDdTDFrf7Oy+v3FMVArIRgZxQ=",
        version = "v0.1.1",
    )
    go_repository(
        name = "com_github_libp2p_go_stream_muxer",
        importpath = "github.com/libp2p/go-stream-muxer",
        sum = "h1:Ce6e2Pyu+b5MC1k3eeFtAax0pW4gc6MosYSLV05UeLw=",
        version = "v0.0.1",
    )

    go_repository(
        name = "com_github_libp2p_go_stream_muxer_multistream",
        importpath = "github.com/libp2p/go-stream-muxer-multistream",
        sum = "h1:TqnSHPJEIqDEO7h1wZZ0p3DXdvDSiLHQidKKUGZtiOY=",
        version = "v0.3.0",
    )
    go_repository(
        name = "com_github_libp2p_go_tcp_transport",
        importpath = "github.com/libp2p/go-tcp-transport",
        sum = "h1:aLjX+Nkz+kIz3uA56WtlGKRSAnKDvnqKmv1qF4EyyE4=",
        version = "v0.2.8",
    )

    go_repository(
        name = "com_github_libp2p_go_ws_transport",
        importpath = "github.com/libp2p/go-ws-transport",
        sum = "h1:9tvtQ9xbws6cA5LvqdE6Ne3vcmGB4f1z9SByggk4s0k=",
        version = "v0.4.0",
    )
    go_repository(
        name = "com_github_libp2p_go_yamux",
        importpath = "github.com/libp2p/go-yamux",
        sum = "h1:P1Fe9vF4th5JOxxgQvfbOHkrGqIZniTLf+ddhZp8YTI=",
        version = "v1.4.1",
    )
    go_repository(
        name = "com_github_libp2p_go_yamux_v2",
        importpath = "github.com/libp2p/go-yamux/v2",
        sum = "h1:RwtpYZ2/wVviZ5+3pjC8qdQ4TKnrak0/E01N1UWoAFU=",
        version = "v2.2.0",
    )

    go_repository(
        name = "com_github_lightstep_lightstep_tracer_common_golang_gogo",
        importpath = "github.com/lightstep/lightstep-tracer-common/golang/gogo",
        sum = "h1:143Bb8f8DuGWck/xpNUOckBVYfFbBTnLevfRZ1aVVqo=",
        version = "v0.0.0-20190605223551-bc2310a04743",
    )
    go_repository(
        name = "com_github_lightstep_lightstep_tracer_go",
        importpath = "github.com/lightstep/lightstep-tracer-go",
        sum = "h1:vi1F1IQ8N7hNWytK9DpJsUfQhGuNSc19z330K6vl4zk=",
        version = "v0.18.1",
    )

    go_repository(
        name = "com_github_logrusorgru_aurora",
        importpath = "github.com/logrusorgru/aurora",
        sum = "h1:tOpm7WcpBTn4fjmVfgpQq0EfczGlG91VSDkswnjF5A8=",
        version = "v2.0.3+incompatible",
    )
    go_repository(
        name = "com_github_lucas_clemente_quic_go",
        importpath = "github.com/lucas-clemente/quic-go",
        sum = "h1:eCDQqvGBB+kCTkA0XrAFtNe81FMa0/fn4QSoeAbmiF4=",
        version = "v0.19.3",
    )

    go_repository(
        name = "com_github_lunixbochs_vtclean",
        importpath = "github.com/lunixbochs/vtclean",
        sum = "h1:xu2sLAri4lGiovBDQKxl5mrXyESr3gUr5m5SM5+LVb8=",
        version = "v1.0.0",
    )
    go_repository(
        name = "com_github_lyft_protoc_gen_validate",
        importpath = "github.com/lyft/protoc-gen-validate",
        sum = "h1:KNt/RhmQTOLr7Aj8PsJ7mTronaFyx80mRTT9qF261dA=",
        version = "v0.0.13",
    )

    go_repository(
        name = "com_github_magiconair_properties",
        importpath = "github.com/magiconair/properties",
        sum = "h1:ZC2Vc7/ZFkGmsVC9KvOjumD+G5lXy2RtTKyzRKO2BQ4=",
        version = "v1.8.1",
    )
    go_repository(
        name = "com_github_mailru_easyjson",
        importpath = "github.com/mailru/easyjson",
        sum = "h1:hB2xlXdHp/pmPZq0y3QnmWAArdw9PqbmotexnWx/FU8=",
        version = "v0.0.0-20190626092158-b2ccc519800e",
    )

    go_repository(
        name = "com_github_manifoldco_promptui",
        importpath = "github.com/manifoldco/promptui",
        sum = "h1:3l11YT8tm9MnwGFQ4kETwkzpAwY2Jt9lCrumCUW4+z4=",
        version = "v0.7.0",
    )
    go_repository(
        name = "com_github_mariusvanderwijden_go_ethereum",
        importpath = "github.com/MariusVanDerWijden/go-ethereum",
        sum = "h1:j2R6y0tNv7FuFx+dVM85+FXcRKgUILd7z8q/X20eNBE=",
        version = "v1.8.22",
    )

    go_repository(
        name = "com_github_marten_seemann_qpack",
        importpath = "github.com/marten-seemann/qpack",
        sum = "h1:jvTsT/HpCn2UZJdP+UUB53FfUUgeOyG5K1ns0OJOGVs=",
        version = "v0.2.1",
    )
    go_repository(
        name = "com_github_marten_seemann_qtls",
        importpath = "github.com/marten-seemann/qtls",
        sum = "h1:ECsuYUKalRL240rRD4Ri33ISb7kAQ3qGDlrrl55b2pc=",
        version = "v0.10.0",
    )
    go_repository(
        name = "com_github_marten_seemann_qtls_go1_15",
        importpath = "github.com/marten-seemann/qtls-go1-15",
        sum = "h1:LIH6K34bPVttyXnUWixk0bzH6/N07VxbSabxn5A5gZQ=",
        version = "v0.1.1",
    )
    go_repository(
        name = "com_github_marten_seemann_tcp",
        importpath = "github.com/marten-seemann/tcp",
        sum = "h1:br0buuQ854V8u83wA0rVZ8ttrq5CpaPZdvrK0LP2lOk=",
        version = "v0.0.0-20210406111302-dfbc87cc63fd",
    )
    go_repository(
        name = "com_github_matryer_moq",
        importpath = "github.com/matryer/moq",
        sum = "h1:HvFwW+cm9bCbZ/+vuGNq7CRWXql8c0y8nGeYpqmpvmk=",
        version = "v0.0.0-20190312154309-6cfb0558e1bd",
    )

    go_repository(
        name = "com_github_mattn_go_colorable",
        importpath = "github.com/mattn/go-colorable",
        sum = "h1:c1ghPdyEDarC70ftn0y+A/Ee++9zz8ljHG1b13eJ0s8=",
        version = "v0.1.8",
    )
    go_repository(
        name = "com_github_mattn_go_ieproxy",
        importpath = "github.com/mattn/go-ieproxy",
        sum = "h1:oNAwILwmgWKFpuU+dXvI6dl9jG2mAWAZLX3r9s0PPiw=",
        version = "v0.0.0-20190702010315-6dee0af9227d",
    )

    go_repository(
        name = "com_github_mattn_go_isatty",
        importpath = "github.com/mattn/go-isatty",
        sum = "h1:qdl+GuBjcsKKDco5BsxPJlId98mSWNKqYA+Co0SC1yA=",
        version = "v0.0.13",
    )
    go_repository(
        name = "com_github_mattn_go_runewidth",
        importpath = "github.com/mattn/go-runewidth",
        sum = "h1:Lm995f3rfxdpd6TSmuVCHVb/QhupuXlYr8sCI/QdE+0=",
        version = "v0.0.9",
    )

    go_repository(
        name = "com_github_mattn_go_sqlite3",
        importpath = "github.com/mattn/go-sqlite3",
        sum = "h1:LDdKkqtYlom37fkvqs8rMPFKAMe8+SgjbwZ6ex1/A/Q=",
        version = "v1.11.0",
    )
    go_repository(
        name = "com_github_mattn_go_tty",
        importpath = "github.com/mattn/go-tty",
        sum = "h1:d8RFOZ2IiFtFWBcKEHAFYJcPTf0wY5q0exFNJZVWa1U=",
        version = "v0.0.0-20180907095812-13ff1204f104",
    )
    go_repository(
        name = "com_github_matttproud_golang_protobuf_extensions",
        importpath = "github.com/matttproud/golang_protobuf_extensions",
        sum = "h1:4hp9jkHxhMHkqkrB3Ix0jegS5sx/RkqARlsWZ6pIwiU=",
        version = "v1.0.1",
    )
    go_repository(
        name = "com_github_mgutz_ansi",
        importpath = "github.com/mgutz/ansi",
        sum = "h1:j7+1HpAFS1zy5+Q4qx1fWh90gTKwiN4QCGoY9TWyyO4=",
        version = "v0.0.0-20170206155736-9520e82c474b",
    )
    go_repository(
        name = "com_github_microcosm_cc_bluemonday",
        importpath = "github.com/microcosm-cc/bluemonday",
        sum = "h1:SIYunPjnlXcW+gVfvm0IlSeR5U3WZUOLfVmqg85Go44=",
        version = "v1.0.1",
    )

    go_repository(
        name = "com_github_miekg_dns",
        importpath = "github.com/miekg/dns",
        sum = "h1:JKfpVSCB84vrAmHzyrsxB5NAr5kLoMXZArPSw7Qlgyg=",
        version = "v1.1.43",
    )
    go_repository(
        name = "com_github_mikioh_tcp",
        importpath = "github.com/mikioh/tcp",
        sum = "h1:bzE/A84HN25pxAuk9Eej1Kz9OUelF97nAc82bDquQI8=",
        version = "v0.0.0-20190314235350-803a9b46060c",
    )
    go_repository(
        name = "com_github_mikioh_tcpinfo",
        importpath = "github.com/mikioh/tcpinfo",
        sum = "h1:z78hV3sbSMAUoyUMM0I83AUIT6Hu17AWfgjzIbtrYFc=",
        version = "v0.0.0-20190314235526-30a79bb1804b",
    )
    go_repository(
        name = "com_github_mikioh_tcpopt",
        importpath = "github.com/mikioh/tcpopt",
        sum = "h1:PTfri+PuQmWDqERdnNMiD9ZejrlswWrCpBEZgWOiTrc=",
        version = "v0.0.0-20190314235656-172688c1accc",
    )

    go_repository(
        name = "com_github_minio_blake2b_simd",
        importpath = "github.com/minio/blake2b-simd",
        sum = "h1:lYpkrQH5ajf0OXOcUbGjvZxxijuBwbbmlSxLiuofa+g=",
        version = "v0.0.0-20160723061019-3f5f724cb5b1",
    )
    go_repository(
        name = "com_github_minio_highwayhash",
        importpath = "github.com/minio/highwayhash",
        sum = "h1:dZ6IIu8Z14VlC0VpfKofAhCy74wu/Qb5gcn52yWoz/0=",
        version = "v1.0.1",
    )
    go_repository(
        name = "com_github_minio_sha256_simd",
        importpath = "github.com/minio/sha256-simd",
        sum = "h1:v1ta+49hkWZyvaKwrQB8elexRqm6Y0aMLjCNsrYxo6g=",
        version = "v1.0.0",
    )
    go_repository(
        name = "com_github_mitchellh_cli",
        importpath = "github.com/mitchellh/cli",
        sum = "h1:iGBIsUe3+HZ/AD/Vd7DErOt5sU9fa8Uj7A2s1aggv1Y=",
        version = "v1.0.0",
    )

    go_repository(
        name = "com_github_mitchellh_colorstring",
        importpath = "github.com/mitchellh/colorstring",
        sum = "h1:62I3jR2EmQ4l5rM/4FEfDWcRD+abF5XlKShorW5LRoQ=",
        version = "v0.0.0-20190213212951-d06e56a500db",
    )

    go_repository(
        name = "com_github_mitchellh_go_homedir",
        importpath = "github.com/mitchellh/go-homedir",
        sum = "h1:lukF9ziXFxDFPkA1vsr5zpc1XuPDn/wFntq5mG+4E0Y=",
        version = "v1.1.0",
    )
    go_repository(
        name = "com_github_mitchellh_go_testing_interface",
        importpath = "github.com/mitchellh/go-testing-interface",
        sum = "h1:fzU/JVNcaqHQEcVFAKeR41fkiLdIPrefOvVG1VZ96U0=",
        version = "v1.0.0",
    )
    go_repository(
        name = "com_github_mitchellh_gox",
        importpath = "github.com/mitchellh/gox",
        sum = "h1:lfGJxY7ToLJQjHHwi0EX6uYBdK78egf954SQl13PQJc=",
        version = "v0.4.0",
    )
    go_repository(
        name = "com_github_mitchellh_iochan",
        importpath = "github.com/mitchellh/iochan",
        sum = "h1:C+X3KsSTLFVBr/tK1eYN/vs4rJcvsiLU338UhYPJWeY=",
        version = "v1.0.0",
    )

    go_repository(
        name = "com_github_mitchellh_mapstructure",
        importpath = "github.com/mitchellh/mapstructure",
        sum = "h1:CpVNEelQCZBooIPDn+AR3NpivK/TIKU8bDxdASFVQag=",
        version = "v1.4.1",
    )
    go_repository(
        name = "com_github_mitchellh_pointerstructure",
        importpath = "github.com/mitchellh/pointerstructure",
        sum = "h1:O+i9nHnXS3l/9Wu7r4NrEdwA2VFTicjUEN1uBnDo34A=",
        version = "v1.2.0",
    )

    go_repository(
        name = "com_github_modern_go_concurrent",
        importpath = "github.com/modern-go/concurrent",
        sum = "h1:TRLaZ9cD/w8PVh93nsPXa1VrQ6jlwL5oN8l14QlcNfg=",
        version = "v0.0.0-20180306012644-bacd9c7ef1dd",
    )
    go_repository(
        name = "com_github_modern_go_reflect2",
        importpath = "github.com/modern-go/reflect2",
        sum = "h1:9f412s+6RmYXLWZSEzVVgPGK7C2PphHj5RJrvfx9AWI=",
        version = "v1.0.1",
    )
    go_repository(
        name = "com_github_mohae_deepcopy",
        importpath = "github.com/mohae/deepcopy",
        sum = "h1:RWengNIwukTxcDr9M+97sNutRR1RKhG96O6jWumTTnw=",
        version = "v0.0.0-20170929034955-c48cc78d4826",
    )
    go_repository(
        name = "com_github_mr_tron_base58",
        importpath = "github.com/mr-tron/base58",
        sum = "h1:T/HDJBh4ZCPbU39/+c3rRvE0uKBQlU27+QI8LJ4t64o=",
        version = "v1.2.0",
    )

    go_repository(
        name = "com_github_mschoch_smat",
        importpath = "github.com/mschoch/smat",
        sum = "h1:VeRdUYdCw49yizlSbMEn2SZ+gT+3IUKx8BqxyQdz+BY=",
        version = "v0.0.0-20160514031455-90eadee771ae",
    )
    go_repository(
        name = "com_github_multiformats_go_base32",
        importpath = "github.com/multiformats/go-base32",
        sum = "h1:tw5+NhuwaOjJCC5Pp82QuXbrmLzWg7uxlMFp8Nq/kkI=",
        version = "v0.0.3",
    )
    go_repository(
        name = "com_github_multiformats_go_base36",
        importpath = "github.com/multiformats/go-base36",
        sum = "h1:JR6TyF7JjGd3m6FbLU2cOxhC0Li8z8dLNGQ89tUg4F4=",
        version = "v0.1.0",
    )

    go_repository(
        name = "com_github_multiformats_go_multiaddr",
        importpath = "github.com/multiformats/go-multiaddr",
        sum = "h1:vo2OTSAqnENB2rLk79pLtr+uhj+VAzSe3uef5q0lRSs=",
        version = "v0.3.3",
    )
    go_repository(
        name = "com_github_multiformats_go_multiaddr_dns",
        importpath = "github.com/multiformats/go-multiaddr-dns",
        sum = "h1:QgQgR+LQVt3NPTjbrLLpsaT2ufAA2y0Mkk+QRVJbW3A=",
        version = "v0.3.1",
    )
    go_repository(
        name = "com_github_multiformats_go_multiaddr_fmt",
        importpath = "github.com/multiformats/go-multiaddr-fmt",
        sum = "h1:WLEFClPycPkp4fnIzoFoV9FVd49/eQsuaL3/CWe167E=",
        version = "v0.1.0",
    )
    go_repository(
        name = "com_github_multiformats_go_multiaddr_net",
        importpath = "github.com/multiformats/go-multiaddr-net",
        sum = "h1:MSXRGN0mFymt6B1yo/6BPnIRpLPEnKgQNvVfCX5VDJk=",
        version = "v0.2.0",
    )
    go_repository(
        name = "com_github_multiformats_go_multibase",
        importpath = "github.com/multiformats/go-multibase",
        sum = "h1:l/B6bJDQjvQ5G52jw4QGSYeOTZoAwIO77RblWplfIqk=",
        version = "v0.0.3",
    )
    go_repository(
        name = "com_github_multiformats_go_multihash",
        importpath = "github.com/multiformats/go-multihash",
        sum = "h1:hWOPdrNqDjwHDx82vsYGSDZNyktOJJ2dzZJzFkOV1jM=",
        version = "v0.0.15",
    )
    go_repository(
        name = "com_github_multiformats_go_multistream",
        importpath = "github.com/multiformats/go-multistream",
        sum = "h1:TCYu1BHTDr1F/Qm75qwYISQdzGcRdC21nFgQW7l7GBo=",
        version = "v0.2.2",
    )
    go_repository(
        name = "com_github_multiformats_go_varint",
        importpath = "github.com/multiformats/go-varint",
        sum = "h1:gk85QWKxh3TazbLxED/NlDVv8+q+ReFJk7Y2W/KhfNY=",
        version = "v0.0.6",
    )
    go_repository(
        name = "com_github_munnerz_goautoneg",
        importpath = "github.com/munnerz/goautoneg",
        sum = "h1:7PxY7LVfSZm7PEeBTyK1rj1gABdCO2mbri6GKO1cMDs=",
        version = "v0.0.0-20120707110453-a547fc61f48d",
    )
    go_repository(
        name = "com_github_mwitkow_go_conntrack",
        importpath = "github.com/mwitkow/go-conntrack",
        sum = "h1:KUppIJq7/+SVif2QVs3tOP0zanoHgBEVAwHxUSIzRqU=",
        version = "v0.0.0-20190716064945-2f068394615f",
    )
    go_repository(
        name = "com_github_mxk_go_flowrate",
        importpath = "github.com/mxk/go-flowrate",
        sum = "h1:y5//uYreIhSUg3J1GEMiLbxo1LJaP8RfCpH6pymGZus=",
        version = "v0.0.0-20140419014527-cca7078d478f",
    )
    go_repository(
        name = "com_github_naoina_go_stringutil",
        importpath = "github.com/naoina/go-stringutil",
        sum = "h1:rCUeRUHjBjGTSHl0VC00jUPLz8/F9dDzYI70Hzifhks=",
        version = "v0.1.0",
    )

    go_repository(
        name = "com_github_naoina_toml",
        importpath = "github.com/naoina/toml",
        sum = "h1:shk/vn9oCoOTmwcouEdwIeOtOGA/ELRUw/GwvxwfT+0=",
        version = "v0.1.2-0.20170918210437-9fafd6967416",
    )
    go_repository(
        name = "com_github_nats_io_jwt",
        importpath = "github.com/nats-io/jwt",
        sum = "h1:+RB5hMpXUUA2dfxuhBTEkMOrYmM+gKIZYS1KjSostMI=",
        version = "v0.3.2",
    )
    go_repository(
        name = "com_github_nats_io_nats_go",
        importpath = "github.com/nats-io/nats.go",
        sum = "h1:ik3HbLhZ0YABLto7iX80pZLPw/6dx3T+++MZJwLnMrQ=",
        version = "v1.9.1",
    )
    go_repository(
        name = "com_github_nats_io_nats_server_v2",
        importpath = "github.com/nats-io/nats-server/v2",
        sum = "h1:i2Ly0B+1+rzNZHHWtD4ZwKi+OU5l+uQo1iDHZ2PmiIc=",
        version = "v2.1.2",
    )
    go_repository(
        name = "com_github_nats_io_nkeys",
        importpath = "github.com/nats-io/nkeys",
        sum = "h1:6JrEfig+HzTH85yxzhSVbjHRJv9cn0p6n3IngIcM5/k=",
        version = "v0.1.3",
    )
    go_repository(
        name = "com_github_nats_io_nuid",
        importpath = "github.com/nats-io/nuid",
        sum = "h1:5iA8DT8V7q8WK2EScv2padNa/rTESc1KdnPw4TC2paw=",
        version = "v1.0.1",
    )

    go_repository(
        name = "com_github_nbutton23_zxcvbn_go",
        importpath = "github.com/nbutton23/zxcvbn-go",
        sum = "h1:AREM5mwr4u1ORQBMvzfzBgpsctsbQikCVpvC+tX285E=",
        version = "v0.0.0-20180912185939-ae427f1e4c1d",
    )
    go_repository(
        name = "com_github_neelance_astrewrite",
        importpath = "github.com/neelance/astrewrite",
        sum = "h1:D6paGObi5Wud7xg83MaEFyjxQB1W5bz5d0IFppr+ymk=",
        version = "v0.0.0-20160511093645-99348263ae86",
    )
    go_repository(
        name = "com_github_neelance_sourcemap",
        importpath = "github.com/neelance/sourcemap",
        sum = "h1:eFXv9Nu1lGbrNbj619aWwZfVF5HBrm9Plte8aNptuTI=",
        version = "v0.0.0-20151028013722-8c68805598ab",
    )

    go_repository(
        name = "com_github_nishanths_predeclared",
        importpath = "github.com/nishanths/predeclared",
        sum = "h1:3f0nxAmdj/VoCGN/ijdMy7bj6SBagaqYg1B0hu8clMA=",
        version = "v0.0.0-20200524104333-86fad755b4d3",
    )

    go_repository(
        name = "com_github_nxadm_tail",
        importpath = "github.com/nxadm/tail",
        sum = "h1:DQuhQpB1tVlglWS2hLQ5OV6B5r8aGxSrPc5Qo6uTN78=",
        version = "v1.4.4",
    )
    go_repository(
        name = "com_github_nytimes_gziphandler",
        importpath = "github.com/NYTimes/gziphandler",
        sum = "h1:lsxEuwrXEAokXB9qhlbKWPpo3KMLZQ5WB5WLQRW1uq0=",
        version = "v0.0.0-20170623195520-56545f4a5d46",
    )
    go_repository(
        name = "com_github_oklog_oklog",
        importpath = "github.com/oklog/oklog",
        sum = "h1:wVfs8F+in6nTBMkA7CbRw+zZMIB7nNM825cM1wuzoTk=",
        version = "v0.3.2",
    )
    go_repository(
        name = "com_github_oklog_run",
        importpath = "github.com/oklog/run",
        sum = "h1:Ru7dDtJNOyC66gQ5dQmaCa0qIsAUFY3sFpK1Xk8igrw=",
        version = "v1.0.0",
    )

    go_repository(
        name = "com_github_oklog_ulid",
        importpath = "github.com/oklog/ulid",
        sum = "h1:EGfNDEx6MqHz8B3uNV6QAib1UR2Lm97sHi3ocA6ESJ4=",
        version = "v1.3.1",
    )
    go_repository(
        name = "com_github_olekukonko_tablewriter",
        importpath = "github.com/olekukonko/tablewriter",
        sum = "h1:P2Ga83D34wi1o9J6Wh1mRuqd4mF/x/lgBS7N7AbDhec=",
        version = "v0.0.5",
    )
    go_repository(
        name = "com_github_oneofone_xxhash",
        importpath = "github.com/OneOfOne/xxhash",
        sum = "h1:KMrpdQIwFcEqXDklaen+P1axHaj9BSKzvpUUfnHldSE=",
        version = "v1.2.2",
    )
    go_repository(
        name = "com_github_onsi_ginkgo",
        importpath = "github.com/onsi/ginkgo",
        sum = "h1:2mOpI4JVVPBN+WQRa0WKH2eXR+Ey+uK4n7Zj0aYpIQA=",
        version = "v1.14.0",
    )
    go_repository(
        name = "com_github_onsi_gomega",
        importpath = "github.com/onsi/gomega",
        sum = "h1:o0+MgICZLuZ7xjH7Vx6zS/zcu93/BEp1VwkIW1mEXCE=",
        version = "v1.10.1",
    )
    go_repository(
        name = "com_github_op_go_logging",
        importpath = "github.com/op/go-logging",
        sum = "h1:lDH9UUVJtmYCjyT0CI4q8xvlXPxeZ0gYCVvWbmPlp88=",
        version = "v0.0.0-20160315200505-970db520ece7",
    )

    go_repository(
        name = "com_github_openconfig_gnmi",
        importpath = "github.com/openconfig/gnmi",
        sum = "h1:a380JP+B7xlMbEQOlha1buKhzBPXFqgFXplyWCEIGEY=",
        version = "v0.0.0-20190823184014-89b2bf29312c",
    )
    go_repository(
        name = "com_github_openconfig_reference",
        importpath = "github.com/openconfig/reference",
        sum = "h1:yHCGAHg2zMaW8olLrqEt3SAHGcEx2aJPEQWMRCyravY=",
        version = "v0.0.0-20190727015836-8dfd928c9696",
    )
    go_repository(
        name = "com_github_opentracing_basictracer_go",
        importpath = "github.com/opentracing/basictracer-go",
        sum = "h1:YyUAhaEfjoWXclZVJ9sGoNct7j4TVk7lZWlQw5UXuoo=",
        version = "v1.0.0",
    )
    go_repository(
        name = "com_github_opentracing_contrib_go_observer",
        importpath = "github.com/opentracing-contrib/go-observer",
        sum = "h1:lM6RxxfUMrYL/f8bWEUqdXrANWtrL7Nndbm9iFN0DlU=",
        version = "v0.0.0-20170622124052-a52f23424492",
    )

    go_repository(
        name = "com_github_opentracing_opentracing_go",
        importpath = "github.com/opentracing/opentracing-go",
        sum = "h1:uEJPy/1a5RIPAJ0Ov+OIO8OxWu77jEv+1B0VhjKrZUs=",
        version = "v1.2.0",
    )
    go_repository(
        name = "com_github_openzipkin_contrib_zipkin_go_opentracing",
        importpath = "github.com/openzipkin-contrib/zipkin-go-opentracing",
        sum = "h1:ZCnq+JUrvXcDVhX/xRolRBZifmabN1HcS1wrPSvxhrU=",
        version = "v0.4.5",
    )
    go_repository(
        name = "com_github_openzipkin_zipkin_go",
        importpath = "github.com/openzipkin/zipkin-go",
        sum = "h1:nY8Hti+WKaP0cRsSeQ026wU03QsM762XBeCXBb9NAWI=",
        version = "v0.2.2",
    )
    go_repository(
        name = "com_github_pact_foundation_pact_go",
        importpath = "github.com/pact-foundation/pact-go",
        sum = "h1:OYkFijGHoZAYbOIb1LWXrwKQbMMRUv1oQ89blD2Mh2Q=",
        version = "v1.0.4",
    )
    go_repository(
        name = "com_github_pascaldekloe_goe",
        importpath = "github.com/pascaldekloe/goe",
        sum = "h1:Lgl0gzECD8GnQ5QCWA8o6BtfL6mDH5rQgM4/fX3avOs=",
        version = "v0.0.0-20180627143212-57f6aae5913c",
    )

    go_repository(
        name = "com_github_patrickmn_go_cache",
        importpath = "github.com/patrickmn/go-cache",
        sum = "h1:HRMgzkcYKYpi3C8ajMPV8OFXaaRUnok+kx1WdO15EQc=",
        version = "v2.1.0+incompatible",
    )
    go_repository(
        name = "com_github_paulbellamy_ratecounter",
        importpath = "github.com/paulbellamy/ratecounter",
        sum = "h1:2L/RhJq+HA8gBQImDXtLPrDXK5qAj6ozWVK/zFXVJGs=",
        version = "v0.2.0",
    )

    go_repository(
        name = "com_github_pborman_uuid",
        importpath = "github.com/pborman/uuid",
        sum = "h1:+ZZIw58t/ozdjRaXh/3awHfmWRbzYxJoAdNJxe/3pvw=",
        version = "v1.2.1",
    )
    go_repository(
        name = "com_github_pelletier_go_toml",
        importpath = "github.com/pelletier/go-toml",
        sum = "h1:T5zMGML61Wp+FlcbWjRDT7yAxhJNAiPPLOFECq181zc=",
        version = "v1.2.0",
    )
    go_repository(
        name = "com_github_performancecopilot_speed",
        importpath = "github.com/performancecopilot/speed",
        sum = "h1:2WnRzIquHa5QxaJKShDkLM+sc0JPuwhXzK8OYOyt3Vg=",
        version = "v3.0.0+incompatible",
    )

    go_repository(
        name = "com_github_peterbourgon_diskv",
        importpath = "github.com/peterbourgon/diskv",
        sum = "h1:UBdAOUP5p4RWqPBg048CAvpKN+vxiaj6gdUUzhl4XmI=",
        version = "v2.0.1+incompatible",
    )

    go_repository(
        name = "com_github_peterh_liner",
        importpath = "github.com/peterh/liner",
        sum = "h1:w/UPXyl5GfahFxcTOz2j9wCIHNI+pUPr2laqpojKNCg=",
        version = "v1.2.0",
    )

    go_repository(
        name = "com_github_philhofer_fwd",
        importpath = "github.com/philhofer/fwd",
        sum = "h1:UbZqGr5Y38ApvM/V/jEljVxwocdweyH+vmYvRPBnbqQ=",
        version = "v1.0.0",
    )

    go_repository(
        name = "com_github_pierrec_lz4",
        importpath = "github.com/pierrec/lz4",
        sum = "h1:mFe7ttWaflA46Mhqh+jUfjp2qTbPYxLB2/OyBppH9dg=",
        version = "v2.4.1+incompatible",
    )

    go_repository(
        name = "com_github_pkg_errors",
        importpath = "github.com/pkg/errors",
        sum = "h1:FEBLx1zS214owpjy7qsBeixbURkuhQAwrK5UwLGTwt4=",
        version = "v0.9.1",
    )
    go_repository(
        name = "com_github_pkg_profile",
        importpath = "github.com/pkg/profile",
        sum = "h1:042Buzk+NhDI+DeSAA62RwJL8VAuZUMQZUjCsRz1Mug=",
        version = "v1.5.0",
    )

    go_repository(
        name = "com_github_pkg_term",
        importpath = "github.com/pkg/term",
        sum = "h1:tFwafIEMf0B7NlcxV/zJ6leBIa81D3hgGSgsE5hCkOQ=",
        version = "v0.0.0-20180730021639-bffc007b7fd5",
    )
    go_repository(
        name = "com_github_pmezard_go_difflib",
        importpath = "github.com/pmezard/go-difflib",
        sum = "h1:4DBwDE0NGyQoBHbLQYPwSUPoCMWR5BEzIk/f1lZbAQM=",
        version = "v1.0.0",
    )
    go_repository(
        name = "com_github_posener_complete",
        importpath = "github.com/posener/complete",
        sum = "h1:ccV59UEOTzVDnDUEFdT95ZzHVZ+5+158q8+SJb2QV5w=",
        version = "v1.1.1",
    )

    go_repository(
        name = "com_github_prometheus_client_golang",
        importpath = "github.com/prometheus/client_golang",
        sum = "h1:HNkLOAEQMIDv/K+04rukrLx6ch7msSRwf3/SASFAGtQ=",
        version = "v1.11.0",
    )
    go_repository(
        name = "com_github_prometheus_client_model",
        importpath = "github.com/prometheus/client_model",
        sum = "h1:uq5h0d+GuxiXLJLNABMgp2qUWDPiLvgCzz2dUR+/W/M=",
        version = "v0.2.0",
    )
    go_repository(
        name = "com_github_prometheus_common",
        importpath = "github.com/prometheus/common",
        sum = "h1:3jqPBvKT4OHAbje2Ql7KeaaSicDBCxMYwEJU1zRJceE=",
        version = "v0.29.0",
    )
    go_repository(
        name = "com_github_prometheus_procfs",
        importpath = "github.com/prometheus/procfs",
        sum = "h1:OQZ41sZU9XkRpzrz8/TD0EldH/Rwbddkdu5wDyUwzfE=",
        version = "v0.7.0",
    )
    go_repository(
        name = "com_github_prometheus_prom2json",
        importpath = "github.com/prometheus/prom2json",
        sum = "h1:BlqrtbT9lLH3ZsOVhXPsHzFrApCTKRifB7gjJuypu6Y=",
        version = "v1.3.0",
    )

    go_repository(
        name = "com_github_prometheus_tsdb",
        importpath = "github.com/prometheus/tsdb",
        sum = "h1:If5rVCMTp6W2SiRAQFlbpJNgVlgMEd+U2GZckwK38ic=",
        version = "v0.10.0",
    )
    go_repository(
        name = "com_github_prysmaticlabs_eth2_types",
        importpath = "github.com/prysmaticlabs/eth2-types",
        sum = "h1:1dN7YAqMN3oAJ0LceWcyv/U4jHLh+5urnSnr4br6zg4=",
        version = "v0.0.0-20210303084904-c9735a06829d",
    )
    go_repository(
        name = "com_github_prysmaticlabs_go_bitfield",
        importpath = "github.com/prysmaticlabs/go-bitfield",
        sum = "h1:0tVE4tdWQK9ZpYygoV7+vS6QkDvQVySboMVEIxBJmXw=",
        version = "v0.0.0-20210809151128-385d8c5e3fb7",
    )
    go_repository(
        name = "com_github_prysmaticlabs_prombbolt",
        importpath = "github.com/prysmaticlabs/prombbolt",
        sum = "h1:9PHRCuO/VN0s9k+RmLykho7AjDxblNYI5bYKed16NPU=",
        version = "v0.0.0-20210126082820-9b7adba6db7c",
    )
    go_repository(
        name = "com_github_prysmaticlabs_protoc_gen_go_cast",
        importpath = "github.com/prysmaticlabs/protoc-gen-go-cast",
        sum = "h1:k7CCMwN7VooQ7GhfySnaVyI4/9+QbhJTdasoC6VOZOI=",
        version = "v0.0.0-20210504233148-1e141af6a0a1",
    )

    go_repository(
        name = "com_github_puerkitobio_purell",
        importpath = "github.com/PuerkitoBio/purell",
        sum = "h1:0GoNN3taZV6QI81IXgCbxMyEaJDXMSIjArYBCYzVVvs=",
        version = "v1.0.0",
    )
    go_repository(
        name = "com_github_puerkitobio_urlesc",
        importpath = "github.com/PuerkitoBio/urlesc",
        sum = "h1:JCHLVE3B+kJde7bIEo5N4J+ZbLhp0J1Fs+ulyRws4gE=",
        version = "v0.0.0-20160726150825-5bd2802263f2",
    )
    go_repository(
        name = "com_github_r3labs_sse",
        importpath = "github.com/r3labs/sse",
        sum = "h1:zAsgcP8MhzAbhMnB1QQ2O7ZhWYVGYSR2iVcjzQuPV+o=",
        version = "v0.0.0-20210224172625-26fe804710bc",
    )

    go_repository(
        name = "com_github_rcrowley_go_metrics",
        importpath = "github.com/rcrowley/go-metrics",
        sum = "h1:dY6ETXrvDG7Sa4vE8ZQG4yqWg6UnOcbqTAahkV813vQ=",
        version = "v0.0.0-20190826022208-cac0b30c2563",
    )

    go_repository(
        name = "com_github_retailnext_hllpp",
        importpath = "github.com/retailnext/hllpp",
        sum = "h1:RnWNS9Hlm8BIkjr6wx8li5abe0fr73jljLycdfemTp0=",
        version = "v1.0.1-0.20180308014038-101a6d2f8b52",
    )
    go_repository(
        name = "com_github_rjeczalik_notify",
        importpath = "github.com/rjeczalik/notify",
        sum = "h1:CLCKso/QK1snAlnhNR/CNvNiFU2saUtjV0bx3EwNeCE=",
        version = "v0.9.1",
    )

    go_repository(
        name = "com_github_rogpeppe_fastuuid",
        importpath = "github.com/rogpeppe/fastuuid",
        sum = "h1:Ppwyp6VYCF1nvBTXL3trRso7mXMlRrw9ooo375wvi2s=",
        version = "v1.2.0",
    )
    go_repository(
        name = "com_github_rogpeppe_go_internal",
        importpath = "github.com/rogpeppe/go-internal",
        sum = "h1:RR9dF3JtopPvtkroDZuVD7qquD0bnHlKSqaQhgwt8yk=",
        version = "v1.3.0",
    )

    go_repository(
        name = "com_github_rs_cors",
        importpath = "github.com/rs/cors",
        sum = "h1:+88SsELBHx5r+hZ8TCkggzSstaWNbDvThkVK8H6f9ik=",
        version = "v1.7.0",
    )

    go_repository(
        name = "com_github_russross_blackfriday",
        importpath = "github.com/russross/blackfriday",
        sum = "h1:HyvC0ARfnZBqnXwABFeSZHpKvJHJJfPz81GNueLj0oo=",
        version = "v1.5.2",
    )

    go_repository(
        name = "com_github_russross_blackfriday_v2",
        importpath = "github.com/russross/blackfriday/v2",
        sum = "h1:lPqVAte+HuHNfhJ/0LC98ESWRz8afy9tM/0RK8m9o+Q=",
        version = "v2.0.1",
    )
    go_repository(
        name = "com_github_ryanuber_columnize",
        importpath = "github.com/ryanuber/columnize",
        sum = "h1:UFr9zpz4xgTnIE5yIMtWAMngCdZ9p/+q6lTbgelo80M=",
        version = "v0.0.0-20160712163229-9b3edd62028f",
    )
    go_repository(
        name = "com_github_samuel_go_zookeeper",
        importpath = "github.com/samuel/go-zookeeper",
        sum = "h1:p3Vo3i64TCLY7gIfzeQaUJ+kppEO5WQG3cL8iE8tGHU=",
        version = "v0.0.0-20190923202752-2cc03de413da",
    )

    go_repository(
        name = "com_github_satori_go_uuid",
        importpath = "github.com/satori/go.uuid",
        sum = "h1:0uYX9dsZ2yD7q2RtLRtPSdGDWzjeM3TbMJP9utgA0ww=",
        version = "v1.2.0",
    )

    go_repository(
        name = "com_github_schollz_progressbar_v3",
        importpath = "github.com/schollz/progressbar/v3",
        sum = "h1:nMinx+JaEm/zJz4cEyClQeAw5rsYSB5th3xv+5lV6Vg=",
        version = "v3.3.4",
    )
    go_repository(
        name = "com_github_sean_seed",
        importpath = "github.com/sean-/seed",
        sum = "h1:nn5Wsu0esKSJiIVhscUtVbo7ada43DJhG55ua/hjS5I=",
        version = "v0.0.0-20170313163322-e2103e2c3529",
    )
    go_repository(
        name = "com_github_segmentio_kafka_go",
        importpath = "github.com/segmentio/kafka-go",
        sum = "h1:HtCSf6B4gN/87yc5qTl7WsxPKQIIGXLPPM1bMCPOsoY=",
        version = "v0.2.0",
    )

    go_repository(
        name = "com_github_sergi_go_diff",
        importpath = "github.com/sergi/go-diff",
        sum = "h1:Kpca3qRNrduNnOQeazBd0ysaKrUJiIuISHxogkT9RPQ=",
        version = "v1.0.0",
    )

    go_repository(
        name = "com_github_shirou_gopsutil",
        importpath = "github.com/shirou/gopsutil",
        sum = "h1:Bn1aCHHRnjv4Bl16T8rcaFjYSrGrIZvpiGO6P3Q4GpU=",
        version = "v3.21.4-0.20210419000835-c7a38de76ee5+incompatible",
    )
    go_repository(
        name = "com_github_shopify_sarama",
        importpath = "github.com/Shopify/sarama",
        sum = "h1:3jnfWKD7gVwbB1KSy/lE0szA9duPuSFLViK0o/d3DgA=",
        version = "v1.26.1",
    )
    go_repository(
        name = "com_github_shopify_toxiproxy",
        importpath = "github.com/Shopify/toxiproxy",
        sum = "h1:TKdv8HiTLgE5wdJuEML90aBgNWsokNbMijUGhmcoBJc=",
        version = "v2.1.4+incompatible",
    )
    go_repository(
        name = "com_github_shurcool_component",
        importpath = "github.com/shurcooL/component",
        sum = "h1:Fth6mevc5rX7glNLpbAMJnqKlfIkcTjZCSHEeqvKbcI=",
        version = "v0.0.0-20170202220835-f88ec8f54cc4",
    )
    go_repository(
        name = "com_github_shurcool_events",
        importpath = "github.com/shurcooL/events",
        sum = "h1:vabduItPAIz9px5iryD5peyx7O3Ya8TBThapgXim98o=",
        version = "v0.0.0-20181021180414-410e4ca65f48",
    )
    go_repository(
        name = "com_github_shurcool_github_flavored_markdown",
        importpath = "github.com/shurcooL/github_flavored_markdown",
        sum = "h1:qb9IthCFBmROJ6YBS31BEMeSYjOscSiG+EO+JVNTz64=",
        version = "v0.0.0-20181002035957-2122de532470",
    )
    go_repository(
        name = "com_github_shurcool_go",
        importpath = "github.com/shurcooL/go",
        sum = "h1:MZM7FHLqUHYI0Y/mQAt3d2aYa0SiNms/hFqC9qJYolM=",
        version = "v0.0.0-20180423040247-9e1955d9fb6e",
    )
    go_repository(
        name = "com_github_shurcool_go_goon",
        importpath = "github.com/shurcooL/go-goon",
        sum = "h1:llrF3Fs4018ePo4+G/HV/uQUqEI1HMDjCeOf2V6puPc=",
        version = "v0.0.0-20170922171312-37c2f522c041",
    )
    go_repository(
        name = "com_github_shurcool_gofontwoff",
        importpath = "github.com/shurcooL/gofontwoff",
        sum = "h1:Yoy/IzG4lULT6qZg62sVC+qyBL8DQkmD2zv6i7OImrc=",
        version = "v0.0.0-20180329035133-29b52fc0a18d",
    )
    go_repository(
        name = "com_github_shurcool_gopherjslib",
        importpath = "github.com/shurcooL/gopherjslib",
        sum = "h1:UOk+nlt1BJtTcH15CT7iNO7YVWTfTv/DNwEAQHLIaDQ=",
        version = "v0.0.0-20160914041154-feb6d3990c2c",
    )
    go_repository(
        name = "com_github_shurcool_highlight_diff",
        importpath = "github.com/shurcooL/highlight_diff",
        sum = "h1:vYEG87HxbU6dXj5npkeulCS96Dtz5xg3jcfCgpcvbIw=",
        version = "v0.0.0-20170515013008-09bb4053de1b",
    )
    go_repository(
        name = "com_github_shurcool_highlight_go",
        importpath = "github.com/shurcooL/highlight_go",
        sum = "h1:7pDq9pAMCQgRohFmd25X8hIH8VxmT3TaDm+r9LHxgBk=",
        version = "v0.0.0-20181028180052-98c3abbbae20",
    )
    go_repository(
        name = "com_github_shurcool_home",
        importpath = "github.com/shurcooL/home",
        sum = "h1:MPblCbqA5+z6XARjScMfz1TqtJC7TuTRj0U9VqIBs6k=",
        version = "v0.0.0-20181020052607-80b7ffcb30f9",
    )
    go_repository(
        name = "com_github_shurcool_htmlg",
        importpath = "github.com/shurcooL/htmlg",
        sum = "h1:crYRwvwjdVh1biHzzciFHe8DrZcYrVcZFlJtykhRctg=",
        version = "v0.0.0-20170918183704-d01228ac9e50",
    )
    go_repository(
        name = "com_github_shurcool_httperror",
        importpath = "github.com/shurcooL/httperror",
        sum = "h1:eHRtZoIi6n9Wo1uR+RU44C247msLWwyA89hVKwRLkMk=",
        version = "v0.0.0-20170206035902-86b7830d14cc",
    )
    go_repository(
        name = "com_github_shurcool_httpfs",
        importpath = "github.com/shurcooL/httpfs",
        sum = "h1:SWV2fHctRpRrp49VXJ6UZja7gU9QLHwRpIPBN89SKEo=",
        version = "v0.0.0-20171119174359-809beceb2371",
    )
    go_repository(
        name = "com_github_shurcool_httpgzip",
        importpath = "github.com/shurcooL/httpgzip",
        sum = "h1:fxoFD0in0/CBzXoyNhMTjvBZYW6ilSnTw7N7y/8vkmM=",
        version = "v0.0.0-20180522190206-b1c53ac65af9",
    )
    go_repository(
        name = "com_github_shurcool_issues",
        importpath = "github.com/shurcooL/issues",
        sum = "h1:T4wuULTrzCKMFlg3HmKHgXAF8oStFb/+lOIupLV2v+o=",
        version = "v0.0.0-20181008053335-6292fdc1e191",
    )
    go_repository(
        name = "com_github_shurcool_issuesapp",
        importpath = "github.com/shurcooL/issuesapp",
        sum = "h1:Y+TeIabU8sJD10Qwd/zMty2/LEaT9GNDaA6nyZf+jgo=",
        version = "v0.0.0-20180602232740-048589ce2241",
    )
    go_repository(
        name = "com_github_shurcool_notifications",
        importpath = "github.com/shurcooL/notifications",
        sum = "h1:TQVQrsyNaimGwF7bIhzoVC9QkKm4KsWd8cECGzFx8gI=",
        version = "v0.0.0-20181007000457-627ab5aea122",
    )
    go_repository(
        name = "com_github_shurcool_octicon",
        importpath = "github.com/shurcooL/octicon",
        sum = "h1:bu666BQci+y4S0tVRVjsHUeRon6vUXmsGBwdowgMrg4=",
        version = "v0.0.0-20181028054416-fa4f57f9efb2",
    )
    go_repository(
        name = "com_github_shurcool_reactions",
        importpath = "github.com/shurcooL/reactions",
        sum = "h1:LneqU9PHDsg/AkPDU3AkqMxnMYL+imaqkpflHu73us8=",
        version = "v0.0.0-20181006231557-f2e0b4ca5b82",
    )

    go_repository(
        name = "com_github_shurcool_sanitized_anchor_name",
        importpath = "github.com/shurcooL/sanitized_anchor_name",
        sum = "h1:PdmoCO6wvbs+7yrJyMORt4/BmY5IYyJwS/kOiWx8mHo=",
        version = "v1.0.0",
    )
    go_repository(
        name = "com_github_shurcool_users",
        importpath = "github.com/shurcooL/users",
        sum = "h1:YGaxtkYjb8mnTvtufv2LKLwCQu2/C7qFB7UtrOlTWOY=",
        version = "v0.0.0-20180125191416-49c67e49c537",
    )
    go_repository(
        name = "com_github_shurcool_webdavfs",
        importpath = "github.com/shurcooL/webdavfs",
        sum = "h1:JtcyT0rk/9PKOdnKQzuDR+FSjh7SGtJwpgVpfZBRKlQ=",
        version = "v0.0.0-20170829043945-18c3829fa133",
    )

    go_repository(
        name = "com_github_sirupsen_logrus",
        importpath = "github.com/sirupsen/logrus",
        sum = "h1:UBcNElsrwanuuMsnGSlYmtmgbb23qDR5dG+6X6Oo89I=",
        version = "v1.6.0",
    )

    go_repository(
        name = "com_github_smartystreets_assertions",
        importpath = "github.com/smartystreets/assertions",
        sum = "h1:zE9ykElWQ6/NYmHa3jpm/yHnI4xSofP+UP6SpjHcSeM=",
        version = "v0.0.0-20180927180507-b2de0cb4f26d",
    )
    go_repository(
        name = "com_github_smartystreets_goconvey",
        importpath = "github.com/smartystreets/goconvey",
        sum = "h1:fv0U8FUIMPNf1L9lnHLvLhgicrIVChEkdzIKYqbNC9s=",
        version = "v1.6.4",
    )
    go_repository(
        name = "com_github_smola_gocompat",
        importpath = "github.com/smola/gocompat",
        sum = "h1:6b1oIMlUXIpz//VKEDzPVBK8KG7beVwmHIUEBIs/Pns=",
        version = "v0.2.0",
    )
    go_repository(
        name = "com_github_soheilhy_cmux",
        importpath = "github.com/soheilhy/cmux",
        sum = "h1:0HKaf1o97UwFjHH9o5XsHUOF+tqmdA7KEzXLpiyaw0E=",
        version = "v0.1.4",
    )
    go_repository(
        name = "com_github_sony_gobreaker",
        importpath = "github.com/sony/gobreaker",
        sum = "h1:oMnRNZXX5j85zso6xCPRNPtmAycat+WcoKbklScLDgQ=",
        version = "v0.4.1",
    )
    go_repository(
        name = "com_github_sourcegraph_annotate",
        importpath = "github.com/sourcegraph/annotate",
        sum = "h1:yKm7XZV6j9Ev6lojP2XaIshpT4ymkqhMeSghO5Ps00E=",
        version = "v0.0.0-20160123013949-f4cad6c6324d",
    )
    go_repository(
        name = "com_github_sourcegraph_syntaxhighlight",
        importpath = "github.com/sourcegraph/syntaxhighlight",
        sum = "h1:qpG93cPwA5f7s/ZPBJnGOYQNK/vKsaDaseuKT5Asee8=",
        version = "v0.0.0-20170531221838-bd320f5d308e",
    )

    go_repository(
        name = "com_github_spacemonkeygo_openssl",
        importpath = "github.com/spacemonkeygo/openssl",
        sum = "h1:/eS3yfGjQKG+9kayBkj0ip1BGhq6zJ3eaVksphxAaek=",
        version = "v0.0.0-20181017203307-c2dcc5cca94a",
    )
    go_repository(
        name = "com_github_spacemonkeygo_spacelog",
        importpath = "github.com/spacemonkeygo/spacelog",
        sum = "h1:RC6RW7j+1+HkWaX/Yh71Ee5ZHaHYt7ZP4sQgUrm6cDU=",
        version = "v0.0.0-20180420211403-2296661a0572",
    )

    go_repository(
        name = "com_github_spaolacci_murmur3",
        importpath = "github.com/spaolacci/murmur3",
        sum = "h1:7c1g84S4BPRrfL5Xrdp6fOJ206sU9y293DDHaoy0bLI=",
        version = "v1.1.0",
    )
    go_repository(
        name = "com_github_spf13_afero",
        importpath = "github.com/spf13/afero",
        sum = "h1:5jhuqJyZCZf2JRofRvN/nIFgIWNzPa3/Vz8mYylgbWc=",
        version = "v1.2.2",
    )
    go_repository(
        name = "com_github_spf13_cast",
        importpath = "github.com/spf13/cast",
        sum = "h1:oget//CVOEoFewqQxwr0Ej5yjygnqGkvggSE/gB35Q8=",
        version = "v1.3.0",
    )

    go_repository(
        name = "com_github_spf13_cobra",
        importpath = "github.com/spf13/cobra",
        sum = "h1:O63eWlXlvyw4YdsuatjRIU6emvJ2fqz+PTdMEoxIT2s=",
        version = "v1.0.1-0.20201006035406-b97b5ead31f7",
    )
    go_repository(
        name = "com_github_spf13_jwalterweatherman",
        importpath = "github.com/spf13/jwalterweatherman",
        sum = "h1:XHEdyB+EcvlqZamSM4ZOMGlc93t6AcsBEu9Gc1vn7yk=",
        version = "v1.0.0",
    )

    go_repository(
        name = "com_github_spf13_pflag",
        importpath = "github.com/spf13/pflag",
        sum = "h1:iy+VFUOCP1a+8yFto/drg2CJ5u0yRoB7fZw3DKv/JXA=",
        version = "v1.0.5",
    )
    go_repository(
        name = "com_github_spf13_viper",
        importpath = "github.com/spf13/viper",
        sum = "h1:xVKxvI7ouOI5I+U9s2eeiUfMaWBVoXA3AWskkrqK0VM=",
        version = "v1.7.0",
    )
    go_repository(
        name = "com_github_src_d_envconfig",
        importpath = "github.com/src-d/envconfig",
        sum = "h1:/AJi6DtjFhZKNx3OB2qMsq7y4yT5//AeSZIe7rk+PX8=",
        version = "v1.0.0",
    )
    go_repository(
        name = "com_github_stackexchange_wmi",
        importpath = "github.com/StackExchange/wmi",
        sum = "h1:5sXbqlSomvdjlRbWyNqkPsJ3Fg+tQZCbgeX1VGljbQY=",
        version = "v0.0.0-20210224194228-fe8f1750fd46",
    )
    go_repository(
        name = "com_github_status_im_keycard_go",
        importpath = "github.com/status-im/keycard-go",
        sum = "h1:Oo2KZNP70KE0+IUJSidPj/BFS/RXNHmKIJOdckzml2E=",
        version = "v0.0.0-20200402102358-957c09536969",
    )

    go_repository(
        name = "com_github_streadway_amqp",
        importpath = "github.com/streadway/amqp",
        sum = "h1:WhxRHzgeVGETMlmVfqhRn8RIeeNoPr2Czh33I4Zdccw=",
        version = "v0.0.0-20190827072141-edfb9018d271",
    )
    go_repository(
        name = "com_github_streadway_handy",
        importpath = "github.com/streadway/handy",
        sum = "h1:AhmOdSHeswKHBjhsLs/7+1voOxT+LLrSk/Nxvk35fug=",
        version = "v0.0.0-20190108123426-d5acb3125c2a",
    )

    go_repository(
        name = "com_github_stretchr_objx",
        importpath = "github.com/stretchr/objx",
        sum = "h1:2vfRuCMp5sSVIDSqO8oNnWJq7mPa6KVP3iPIwFBuy8A=",
        version = "v0.1.1",
    )
    go_repository(
        name = "com_github_stretchr_testify",
        importpath = "github.com/stretchr/testify",
        sum = "h1:nwc3DEeHmmLAfoZucVR881uASk0Mfjw8xYJ99tb5CcY=",
        version = "v1.7.0",
    )

    go_repository(
        name = "com_github_subosito_gotenv",
        importpath = "github.com/subosito/gotenv",
        sum = "h1:Slr1R9HxAlEKefgq5jn9U+DnETlIUa6HfgEzj0g5d7s=",
        version = "v1.2.0",
    )
    http_archive(
        name = "com_github_supranational_blst",
        urls = [
            "https://github.com/supranational/blst/archive/0eab29bb46449d45be14df98ce38cbb8f9a05918.tar.gz",
        ],
        strip_prefix = "blst-0eab29bb46449d45be14df98ce38cbb8f9a05918",
        build_file = "//third_party:blst/blst.BUILD",
        sha256 = "29e818ea9636a604d86f53a2bab7ad5cba20ff043606edb81f3a384ff58393cd",
    )
    go_repository(
        name = "com_github_syndtr_goleveldb",
        importpath = "github.com/syndtr/goleveldb",
        sum = "h1:epCh84lMvA70Z7CTTCmYQn2CKbY8j86K7/FAIr141uY=",
        version = "v1.0.1-0.20210819022825-2ae1ddf74ef7",
    )
    go_repository(
        name = "com_github_tarm_serial",
        importpath = "github.com/tarm/serial",
        sum = "h1:UyzmZLoiDWMRywV4DUYb9Fbt8uiOSooupjTq10vpvnU=",
        version = "v0.0.0-20180830185346-98f6abe2eb07",
    )

    go_repository(
        name = "com_github_templexxx_cpufeat",
        importpath = "github.com/templexxx/cpufeat",
        sum = "h1:89CEmDvlq/F7SJEOqkIdNDGJXrQIhuIx9D2DBXjavSU=",
        version = "v0.0.0-20180724012125-cef66df7f161",
    )
    go_repository(
        name = "com_github_templexxx_xor",
        importpath = "github.com/templexxx/xor",
        sum = "h1:fj5tQ8acgNUr6O8LEplsxDhUIe2573iLkJc+PqnzZTI=",
        version = "v0.0.0-20191217153810-f85b25db303b",
    )
    go_repository(
        name = "com_github_thomaso_mirodin_intmath",
        importpath = "github.com/thomaso-mirodin/intmath",
        sum = "h1:cR8/SYRgyQCt5cNCMniB/ZScMkhI9nk8U5C7SbISXjo=",
        version = "v0.0.0-20160323211736-5dc6d854e46e",
    )

    go_repository(
        name = "com_github_tinylib_msgp",
        importpath = "github.com/tinylib/msgp",
        sum = "h1:DfdQrzQa7Yh2es9SuLkixqxuXS2SxsdYn0KbdrOGWD8=",
        version = "v1.0.2",
    )
    go_repository(
        name = "com_github_tjfoc_gmsm",
        importpath = "github.com/tjfoc/gmsm",
        sum = "h1:i7c6Za/IlgBvnGxYpfD7L3TGuaS+v6oGcgq+J9/ecEA=",
        version = "v1.3.0",
    )
    go_repository(
        name = "com_github_tklauser_go_sysconf",
        importpath = "github.com/tklauser/go-sysconf",
        sum = "h1:uu3Xl4nkLzQfXNsWn15rPc/HQCJKObbt1dKJeWp3vU4=",
        version = "v0.3.5",
    )
    go_repository(
        name = "com_github_tklauser_numcpus",
        importpath = "github.com/tklauser/numcpus",
        sum = "h1:oyhllyrScuYI6g+h/zUvNXNp1wy7x8qQy3t/piefldA=",
        version = "v0.2.2",
    )

    go_repository(
        name = "com_github_tmc_grpc_websocket_proxy",
        importpath = "github.com/tmc/grpc-websocket-proxy",
        sum = "h1:LnC5Kc/wtumK+WB441p7ynQJzVuNRJiqddSIE3IlSEQ=",
        version = "v0.0.0-20190109142713-0ad062ec5ee5",
    )

    go_repository(
        name = "com_github_trailofbits_go_mutexasserts",
        importpath = "github.com/trailofbits/go-mutexasserts",
        sum = "h1:8LRP+2JK8piIUU16ZDgWDXwjJcuJNTtCzadjTZj8Jf0=",
        version = "v0.0.0-20200708152505-19999e7d3cef",
    )
    go_repository(
        name = "com_github_twitchtv_twirp",
        importpath = "github.com/twitchtv/twirp",
        sum = "h1:3fNSDoSPyq+fTrifIvGue9XM/tptzuhiGY83rxPVNUg=",
        version = "v7.1.0+incompatible",
    )
    go_repository(
        name = "com_github_tyler_smith_go_bip39",
        importpath = "github.com/tyler-smith/go-bip39",
        sum = "h1:5eUemwrMargf3BSLRRCalXT93Ns6pQJIjYQN2nyfOP8=",
        version = "v1.1.0",
    )

    go_repository(
        name = "com_github_uber_jaeger_client_go",
        importpath = "github.com/uber/jaeger-client-go",
        sum = "h1:IxcNZ7WRY1Y3G4poYlx24szfsn/3LvK9QHCq9oQw8+U=",
        version = "v2.25.0+incompatible",
    )
    go_repository(
        name = "com_github_ugorji_go_codec",
        importpath = "github.com/ugorji/go/codec",
        sum = "h1:3SVOIvH7Ae1KRYyQWRjXWJEA9sS/c/pjvH++55Gr648=",
        version = "v0.0.0-20181204163529-d75b2dcb6bc8",
    )

    go_repository(
        name = "com_github_urfave_cli",
        importpath = "github.com/urfave/cli",
        sum = "h1:+mkCCcOFKPnCmVYVcURKps1Xe+3zP90gSYGNfRkjoIY=",
        version = "v1.22.1",
    )
    go_repository(
        name = "com_github_urfave_cli_v2",
        importpath = "github.com/urfave/cli/v2",
        sum = "h1:qph92Y649prgesehzOrQjdWyxFOp/QVM+6imKHad91M=",
        version = "v2.3.0",
    )
    go_repository(
        name = "com_github_valyala_bytebufferpool",
        importpath = "github.com/valyala/bytebufferpool",
        sum = "h1:GqA5TC/0021Y/b9FG4Oi9Mr3q7XYx6KllzawFIhcdPw=",
        version = "v1.0.0",
    )
    go_repository(
        name = "com_github_valyala_fasttemplate",
        importpath = "github.com/valyala/fasttemplate",
        sum = "h1:TVEnxayobAdVkhQfrfes2IzOB6o+z4roRkPF52WA1u4=",
        version = "v1.2.1",
    )

    go_repository(
        name = "com_github_viant_assertly",
        importpath = "github.com/viant/assertly",
        sum = "h1:5x1GzBaRteIwTr5RAGFVG14uNeRFxVNbXPWrK2qAgpc=",
        version = "v0.4.8",
    )
    go_repository(
        name = "com_github_viant_toolbox",
        importpath = "github.com/viant/toolbox",
        sum = "h1:6TteTDQ68CjgcCe8wH3D3ZhUQQOJXMTbj/D9rkk2a1k=",
        version = "v0.24.0",
    )

    go_repository(
        name = "com_github_victoriametrics_fastcache",
        importpath = "github.com/VictoriaMetrics/fastcache",
        sum = "h1:C/3Oi3EiBCqufydp1neRZkqcwmEiuRT9c3fqvvgKm5o=",
        version = "v1.6.0",
    )
    go_repository(
        name = "com_github_vividcortex_gohistogram",
        importpath = "github.com/VividCortex/gohistogram",
        sum = "h1:6+hBz+qvs0JOrrNhhmR7lFxo5sINxBCGXrdtl/UvroE=",
        version = "v1.0.0",
    )

    go_repository(
        name = "com_github_wealdtech_go_bytesutil",
        importpath = "github.com/wealdtech/go-bytesutil",
        sum = "h1:ocEg3Ke2GkZ4vQw5lp46rmO+pfqCCTgq35gqOy8JKVc=",
        version = "v1.1.1",
    )

    go_repository(
        name = "com_github_wealdtech_go_eth2_types_v2",
        build_directives = [
            "gazelle:resolve go github.com/herumi/bls-eth-go-binary/bls @herumi_bls_eth_go_binary//:go_default_library",
        ],
        importpath = "github.com/wealdtech/go-eth2-types/v2",
        sum = "h1:tiA6T88M6XQIbrV5Zz53l1G5HtRERcxQfmET225V4Ls=",
        version = "v2.5.2",
    )
    go_repository(
        name = "com_github_wealdtech_go_eth2_util",
        importpath = "github.com/wealdtech/go-eth2-util",
        sum = "h1:2INPeOR35x5LdFFpSzyw954WzTD+DFyHe3yKlJnG5As=",
        version = "v1.6.3",
    )

    go_repository(
        name = "com_github_wealdtech_go_eth2_wallet_encryptor_keystorev4",
        importpath = "github.com/wealdtech/go-eth2-wallet-encryptor-keystorev4",
        sum = "h1:SxrDVSr+oXuT1x8kZt4uWqNCvv5xXEGV9zd7cuSrZS8=",
        version = "v1.1.3",
    )

    go_repository(
        name = "com_github_wealdtech_go_eth2_wallet_types_v2",
        importpath = "github.com/wealdtech/go-eth2-wallet-types/v2",
        sum = "h1:264/meVYWt1wFw6Mtn+xwkZkXjID42gNra4rycoiDXI=",
        version = "v2.8.2",
    )
    go_repository(
        name = "com_github_wercker_journalhook",
        importpath = "github.com/wercker/journalhook",
        sum = "h1:shC1HB1UogxN5Ech3Yqaaxj1X/P656PPCB4RbojIJqc=",
        version = "v0.0.0-20180428041537-5d0a5ae867b3",
    )

    go_repository(
        name = "com_github_whyrusleeping_go_keyspace",
        importpath = "github.com/whyrusleeping/go-keyspace",
        sum = "h1:EKhdznlJHPMoKr0XTrX+IlJs1LH3lyx2nfr1dOlZ79k=",
        version = "v0.0.0-20160322163242-5b898ac5add1",
    )
    go_repository(
        name = "com_github_whyrusleeping_go_logging",
        importpath = "github.com/whyrusleeping/go-logging",
        sum = "h1:fwpzlmT0kRC/Fmd0MdmGgJG/CXIZ6gFq46FQZjprUcc=",
        version = "v0.0.1",
    )

    go_repository(
        name = "com_github_whyrusleeping_mafmt",
        importpath = "github.com/whyrusleeping/mafmt",
        sum = "h1:TCghSl5kkwEE0j+sU/gudyhVMRlpBin8fMBBHg59EbA=",
        version = "v1.2.8",
    )
    go_repository(
        name = "com_github_whyrusleeping_mdns",
        importpath = "github.com/whyrusleeping/mdns",
        sum = "h1:Y1/FEOpaCpD21WxrmfeIYCFPuVPRCY2XZTWzTNHGw30=",
        version = "v0.0.0-20190826153040-b9b60ed33aa9",
    )

    go_repository(
        name = "com_github_whyrusleeping_multiaddr_filter",
        importpath = "github.com/whyrusleeping/multiaddr-filter",
        sum = "h1:E9S12nwJwEOXe2d6gT6qxdvqMnNq+VnSsKPgm2ZZNds=",
        version = "v0.0.0-20160516205228-e903e4adabd7",
    )
    go_repository(
        name = "com_github_whyrusleeping_timecache",
        importpath = "github.com/whyrusleeping/timecache",
        sum = "h1:lYbXeSvJi5zk5GLKVuid9TVjS9a0OmLIDKTfoZBL6Ow=",
        version = "v0.0.0-20160911033111-cfcb2f1abfee",
    )

    go_repository(
        name = "com_github_willf_bitset",
        importpath = "github.com/willf/bitset",
        sum = "h1:ekJIKh6+YbUIVt9DfNbkR5d6aFcFTLDRyJNAACURBg8=",
        version = "v1.1.3",
    )

    go_repository(
        name = "com_github_x_cray_logrus_prefixed_formatter",
        importpath = "github.com/x-cray/logrus-prefixed-formatter",
        sum = "h1:00txxvfBM9muc0jiLIEAkAcIMJzfthRT6usrui8uGmg=",
        version = "v0.5.2",
    )
    go_repository(
        name = "com_github_xdg_scram",
        importpath = "github.com/xdg/scram",
        sum = "h1:u40Z8hqBAAQyv+vATcGgV0YCnDjqSL7/q/JyPhhJSPk=",
        version = "v0.0.0-20180814205039-7eeb5667e42c",
    )
    go_repository(
        name = "com_github_xdg_stringprep",
        importpath = "github.com/xdg/stringprep",
        sum = "h1:d9X0esnoa3dFsV0FG35rAT0RIhYFlPq7MiP+DW89La0=",
        version = "v1.0.0",
    )
    go_repository(
        name = "com_github_xiang90_probing",
        importpath = "github.com/xiang90/probing",
        sum = "h1:eY9dn8+vbi4tKz5Qo6v2eYzo7kUS51QINcR5jNpbZS8=",
        version = "v0.0.0-20190116061207-43a291ad63a2",
    )

    go_repository(
        name = "com_github_xlab_treeprint",
        importpath = "github.com/xlab/treeprint",
        sum = "h1:YdYsPAZ2pC6Tow/nPZOPQ96O3hm/ToAkGsPLzedXERk=",
        version = "v0.0.0-20180616005107-d6fb6747feb6",
    )
    go_repository(
        name = "com_github_xordataexchange_crypt",
        importpath = "github.com/xordataexchange/crypt",
        sum = "h1:ESFSdwYZvkeru3RtdrYueztKhOBCSAAzS4Gf+k0tEow=",
        version = "v0.0.3-0.20170626215501-b2862e3d0a77",
    )
    go_repository(
        name = "com_github_xtaci_kcp_go",
        importpath = "github.com/xtaci/kcp-go",
        sum = "h1:TN1uey3Raw0sTz0Fg8GkfM0uH3YwzhnZWQ1bABv5xAg=",
        version = "v5.4.20+incompatible",
    )
    go_repository(
        name = "com_github_xtaci_lossyconn",
        importpath = "github.com/xtaci/lossyconn",
        sum = "h1:J0GxkO96kL4WF+AIT3M4mfUVinOCPgf2uUWYFUzN0sM=",
        version = "v0.0.0-20190602105132-8df528c0c9ae",
    )
    go_repository(
        name = "com_github_yuin_goldmark",
        importpath = "github.com/yuin/goldmark",
        sum = "h1:dPmz1Snjq0kmkz159iL7S6WzdahUTHnHB5M56WFVifs=",
        version = "v1.3.5",
    )

    go_repository(
        name = "com_google_cloud_go",
        importpath = "cloud.google.com/go",
        sum = "h1:Dg9iHVQfrhq82rUNu9ZxUDrJLaxFUe/HlCVaLyRruq8=",
        version = "v0.65.0",
    )

    go_repository(
        name = "com_google_cloud_go_bigquery",
        importpath = "cloud.google.com/go/bigquery",
        sum = "h1:PQcPefKFdaIzjQFbiyOgAqyx8q5djaE7x9Sqe712DPA=",
        version = "v1.8.0",
    )
    go_repository(
        name = "com_google_cloud_go_bigtable",
        importpath = "cloud.google.com/go/bigtable",
        sum = "h1:F4cCmA4nuV84V5zYQ3MKY+M1Cw1avHDuf3S/LcZPA9c=",
        version = "v1.2.0",
    )
    go_repository(
        name = "com_google_cloud_go_datastore",
        importpath = "cloud.google.com/go/datastore",
        sum = "h1:/May9ojXjRkPBNVrq+oWLqmWCkr4OU5uRY29bu0mRyQ=",
        version = "v1.1.0",
    )

    go_repository(
        name = "com_google_cloud_go_firestore",
        importpath = "cloud.google.com/go/firestore",
        sum = "h1:9x7Bx0A9R5/M9jibeJeZWqjeVEIxYW9fZYqB9a70/bY=",
        version = "v1.1.0",
    )
    go_repository(
        name = "com_google_cloud_go_pubsub",
        importpath = "cloud.google.com/go/pubsub",
        sum = "h1:ukjixP1wl0LpnZ6LWtZJ0mX5tBmjp1f8Sqer8Z2OMUU=",
        version = "v1.3.1",
    )
    go_repository(
        name = "com_google_cloud_go_storage",
        importpath = "cloud.google.com/go/storage",
        sum = "h1:STgFzyU5/8miMl0//zKh2aQeTyeaUH3WN9bSUiJ09bA=",
        version = "v1.10.0",
    )
    go_repository(
        name = "com_shuralyov_dmitri_app_changes",
        importpath = "dmitri.shuralyov.com/app/changes",
        sum = "h1:hJiie5Bf3QucGRa4ymsAUOxyhYwGEz1xrsVk0P8erlw=",
        version = "v0.0.0-20180602232624-0a106ad413e3",
    )

    go_repository(
        name = "com_shuralyov_dmitri_gpu_mtl",
        importpath = "dmitri.shuralyov.com/gpu/mtl",
        sum = "h1:VpgP7xuJadIUuKccphEpTJnWhS2jkQyMt6Y7pJCD7fY=",
        version = "v0.0.0-20190408044501-666a987793e9",
    )
    go_repository(
        name = "com_shuralyov_dmitri_html_belt",
        importpath = "dmitri.shuralyov.com/html/belt",
        sum = "h1:SPOUaucgtVls75mg+X7CXigS71EnsfVUK/2CgVrwqgw=",
        version = "v0.0.0-20180602232347-f7d459c86be0",
    )
    go_repository(
        name = "com_shuralyov_dmitri_service_change",
        importpath = "dmitri.shuralyov.com/service/change",
        sum = "h1:GvWw74lx5noHocd+f6HBMXK6DuggBB1dhVkuGZbv7qM=",
        version = "v0.0.0-20181023043359-a85b471d5412",
    )
    go_repository(
        name = "com_shuralyov_dmitri_state",
        importpath = "dmitri.shuralyov.com/state",
        sum = "h1:ivON6cwHK1OH26MZyWDCnbTRZZf0IhNsENoNAKFS1g4=",
        version = "v0.0.0-20180228185332-28bcc343414c",
    )

    go_repository(
        name = "com_sourcegraph_sourcegraph_appdash",
        importpath = "sourcegraph.com/sourcegraph/appdash",
        sum = "h1:ucqkfpjg9WzSUubAO62csmucvxl4/JeW3F4I4909XkM=",
        version = "v0.0.0-20190731080439-ebfcffb1b5c0",
    )
    go_repository(
        name = "com_sourcegraph_sourcegraph_go_diff",
        importpath = "sourcegraph.com/sourcegraph/go-diff",
        sum = "h1:eTiIR0CoWjGzJcnQ3OkhIl/b9GJovq4lSAVRt0ZFEG8=",
        version = "v0.5.0",
    )
    go_repository(
        name = "com_sourcegraph_sqs_pbtypes",
        importpath = "sourcegraph.com/sqs/pbtypes",
        sum = "h1:JPJh2pk3+X4lXAkZIk2RuE/7/FoK9maXw+TNPJhVS/c=",
        version = "v0.0.0-20180604144634-d3ebe8f20ae4",
    )

    # Note: go_repository is already wrapped with maybe!
    maybe(
        git_repository,
        name = "graknlabs_bazel_distribution",
        commit = "962f3a7e56942430c0ec120c24f9e9f2a9c2ce1a",
        remote = "https://github.com/graknlabs/bazel-distribution",
        shallow_since = "1569509514 +0300",
    )

    go_repository(
        name = "in_gopkg_alecthomas_kingpin_v2",
        importpath = "gopkg.in/alecthomas/kingpin.v2",
        sum = "h1:jMFz6MfLP0/4fUyZle81rXUoxOBFi19VUFKVDOQfozc=",
        version = "v2.2.6",
    )
    go_repository(
        name = "in_gopkg_bsm_ratelimit_v1",
        importpath = "gopkg.in/bsm/ratelimit.v1",
        sum = "h1:stTHdEoWg1pQ8riaP5ROrjS6zy6wewH/Q2iwnLCQUXY=",
        version = "v1.0.0-20160220154919-db14e161995a",
    )
    go_repository(
        name = "in_gopkg_cenkalti_backoff_v1",
        importpath = "gopkg.in/cenkalti/backoff.v1",
        sum = "h1:Arh75ttbsvlpVA7WtVpH4u9h6Zl46xuptxqLxPiSo4Y=",
        version = "v1.1.0",
    )

    go_repository(
        name = "in_gopkg_check_v1",
        importpath = "gopkg.in/check.v1",
        sum = "h1:Hei/4ADfdWqJk1ZMxUNpqntNwaWcugrBjAiHlqqRiVk=",
        version = "v1.0.0-20201130134442-10cb98267c6c",
    )
    go_repository(
        name = "in_gopkg_cheggaaa_pb_v1",
        importpath = "gopkg.in/cheggaaa/pb.v1",
        sum = "h1:Ev7yu1/f6+d+b3pi5vPdRPc6nNtP1umSfcWiEfRqv6I=",
        version = "v1.0.25",
    )
    go_repository(
        name = "in_gopkg_d4l3k_messagediff_v1",
        importpath = "gopkg.in/d4l3k/messagediff.v1",
        sum = "h1:70AthpjunwzUiarMHyED52mj9UwtAnE89l1Gmrt3EU0=",
        version = "v1.2.1",
    )
    go_repository(
        name = "in_gopkg_errgo_v2",
        importpath = "gopkg.in/errgo.v2",
        sum = "h1:0vLT13EuvQ0hNvakwLuFZ/jYrLp5F3kcWHXdRggjCE8=",
        version = "v2.1.0",
    )
    go_repository(
        name = "in_gopkg_fsnotify_v1",
        importpath = "gopkg.in/fsnotify.v1",
        sum = "h1:xOHLXZwVvI9hhs+cLKq5+I5onOuwQLhQwiu63xxlHs4=",
        version = "v1.4.7",
    )
    go_repository(
        name = "in_gopkg_gcfg_v1",
        importpath = "gopkg.in/gcfg.v1",
        sum = "h1:m8OOJ4ccYHnx2f4gQwpno8nAX5OGOh7RLaaz0pj3Ogs=",
        version = "v1.2.3",
    )

    go_repository(
        name = "in_gopkg_inf_v0",
        importpath = "gopkg.in/inf.v0",
        sum = "h1:73M5CoZyi3ZLMOyDlQh031Cx6N9NDJ2Vvfl76EDAgDc=",
        version = "v0.9.1",
    )

    go_repository(
        name = "in_gopkg_ini_v1",
        importpath = "gopkg.in/ini.v1",
        sum = "h1:AQvPpx3LzTDM0AjnIRlVFwFFGC+npRopjZxLJj6gdno=",
        version = "v1.51.0",
    )
    go_repository(
        name = "in_gopkg_jcmturner_aescts_v1",
        importpath = "gopkg.in/jcmturner/aescts.v1",
        sum = "h1:cVVZBK2b1zY26haWB4vbBiZrfFQnfbTVrE3xZq6hrEw=",
        version = "v1.0.1",
    )
    go_repository(
        name = "in_gopkg_jcmturner_dnsutils_v1",
        importpath = "gopkg.in/jcmturner/dnsutils.v1",
        sum = "h1:cIuC1OLRGZrld+16ZJvvZxVJeKPsvd5eUIvxfoN5hSM=",
        version = "v1.0.1",
    )
    go_repository(
        name = "in_gopkg_jcmturner_goidentity_v3",
        importpath = "gopkg.in/jcmturner/goidentity.v3",
        sum = "h1:1duIyWiTaYvVx3YX2CYtpJbUFd7/UuPYCfgXtQ3VTbI=",
        version = "v3.0.0",
    )
    go_repository(
        name = "in_gopkg_jcmturner_gokrb5_v7",
        importpath = "gopkg.in/jcmturner/gokrb5.v7",
        sum = "h1:a9tsXlIDD9SKxotJMK3niV7rPZAJeX2aD/0yg3qlIrg=",
        version = "v7.5.0",
    )
    go_repository(
        name = "in_gopkg_jcmturner_rpc_v1",
        importpath = "gopkg.in/jcmturner/rpc.v1",
        sum = "h1:QHIUxTX1ISuAv9dD2wJ9HWQVuWDX/Zc0PfeC2tjc4rU=",
        version = "v1.1.0",
    )

    go_repository(
        name = "in_gopkg_natefinch_npipe_v2",
        importpath = "gopkg.in/natefinch/npipe.v2",
        sum = "h1:+JknDZhAj8YMt7GC73Ei8pv4MzjDUNPHgQWJdtMAaDU=",
        version = "v2.0.0-20160621034901-c1b8fa8bdcce",
    )
    go_repository(
        name = "in_gopkg_olebedev_go_duktape_v3",
        importpath = "gopkg.in/olebedev/go-duktape.v3",
        sum = "h1:a6cXbcDDUkSBlpnkWV1bJ+vv3mOgQEltEJ2rPxroVu0=",
        version = "v3.0.0-20200619000410-60c24ae608a6",
    )
    go_repository(
        name = "in_gopkg_redis_v4",
        importpath = "gopkg.in/redis.v4",
        sum = "h1:y3XbwQAiHwgNLUng56mgWYK39vsPqo8sT84XTEcxjr0=",
        version = "v4.2.4",
    )
    go_repository(
        name = "in_gopkg_resty_v1",
        importpath = "gopkg.in/resty.v1",
        sum = "h1:CuXP0Pjfw9rOuY6EP+UvtNvt5DSqHpIxILZKT/quCZI=",
        version = "v1.12.0",
    )

    go_repository(
        name = "in_gopkg_src_d_go_cli_v0",
        importpath = "gopkg.in/src-d/go-cli.v0",
        sum = "h1:mXa4inJUuWOoA4uEROxtJ3VMELMlVkIxIfcR0HBekAM=",
        version = "v0.0.0-20181105080154-d492247bbc0d",
    )
    go_repository(
        name = "in_gopkg_src_d_go_log_v1",
        importpath = "gopkg.in/src-d/go-log.v1",
        sum = "h1:heWvX7J6qbGWbeFS/aRmiy1eYaT+QMV6wNvHDyMjQV4=",
        version = "v1.0.1",
    )
    go_repository(
        name = "in_gopkg_tomb_v1",
        importpath = "gopkg.in/tomb.v1",
        sum = "h1:uRGJdciOHaEIrze2W8Q3AKkepLTh2hOroT7a+7czfdQ=",
        version = "v1.0.0-20141024135613-dd632973f1e7",
    )

    go_repository(
        name = "in_gopkg_urfave_cli_v1",
        importpath = "gopkg.in/urfave/cli.v1",
        sum = "h1:NdAVW6RYxDif9DhDHaAortIu956m2c0v+09AZBPTbE0=",
        version = "v1.20.0",
    )
    go_repository(
        name = "in_gopkg_warnings_v0",
        importpath = "gopkg.in/warnings.v0",
        sum = "h1:wFXVbFY8DY5/xOe1ECiWdKCzZlxgshcYVNkBHstARME=",
        version = "v0.1.2",
    )

    go_repository(
        name = "in_gopkg_yaml_v2",
        importpath = "gopkg.in/yaml.v2",
        nofuzz = True,
        sum = "h1:D8xgwECY7CYvx+Y2n4sBz93Jn9JRvxdiyyo8CTfuKaY=",
        version = "v2.4.0",
    )

    go_repository(
        name = "in_gopkg_yaml_v3",
        importpath = "gopkg.in/yaml.v3",
        sum = "h1:h8qDotaEPuJATrMmW04NCwg7v22aHH28wwpauUhK9Oo=",
        version = "v3.0.0-20210107192922-496545a6307b",
    )
    go_repository(
        name = "io_etcd_go_bbolt",
        importpath = "go.etcd.io/bbolt",
        sum = "h1:XAzx9gjCb0Rxj7EoqcClPD1d5ZBxZJk0jbuoPHenBt0=",
        version = "v1.3.5",
    )
    go_repository(
        name = "io_etcd_go_etcd",
        importpath = "go.etcd.io/etcd",
        sum = "h1:VcrIfasaLFkyjk6KNlXQSzO+B0fZcnECiDrKJsfxka0=",
        version = "v0.0.0-20191023171146-3cf2f69b5738",
    )

    go_repository(
        name = "io_k8s_api",
        build_file_proto_mode = "disable_global",
        importpath = "k8s.io/api",
        sum = "h1:2AJaUQdgUZLoDZHrun21PW2Nx9+ll6cUzvn3IKhSIn0=",
        version = "v0.18.3",
    )
    go_repository(
        name = "io_k8s_apimachinery",
        build_file_proto_mode = "disable_global",
        importpath = "k8s.io/apimachinery",
        sum = "h1:pOGcbVAhxADgUYnjS08EFXs9QMl8qaH5U4fr5LGUrSk=",
        version = "v0.18.3",
    )
    go_repository(
        name = "io_k8s_client_go",
        build_extra_args = ["-exclude=vendor"],
        build_naming_convention = "go_default_library",
        importpath = "k8s.io/client-go",
        sum = "h1:QaJzz92tsN67oorwzmoB0a9r9ZVHuD5ryjbCKP0U22k=",
        version = "v0.18.3",
    )
    go_repository(
        name = "io_k8s_gengo",
        importpath = "k8s.io/gengo",
        sum = "h1:4s3/R4+OYYYUKptXPhZKjQ04WJ6EhQQVFdjOFvCazDk=",
        version = "v0.0.0-20190128074634-0689ccc1d7d6",
    )

    go_repository(
        name = "io_k8s_klog",
        importpath = "k8s.io/klog",
        sum = "h1:Pt+yjF5aB1xDSVbau4VsWe+dQNzA0qv1LlXdC2dF6Q8=",
        version = "v1.0.0",
    )
    go_repository(
        name = "io_k8s_klog_v2",
        importpath = "k8s.io/klog/v2",
        sum = "h1:WmkrnW7fdrm0/DMClc+HIxtftvxVIPAhlVwMQo5yLco=",
        version = "v2.3.0",
    )
    go_repository(
        name = "io_k8s_kube_openapi",
        importpath = "k8s.io/kube-openapi",
        sum = "h1:Oh3Mzx5pJ+yIumsAD0MOECPVeXsVot0UkiaCGVyfGQY=",
        version = "v0.0.0-20200410145947-61e04a5be9a6",
    )

    go_repository(
        name = "io_k8s_sigs_structured_merge_diff_v3",
        importpath = "sigs.k8s.io/structured-merge-diff/v3",
        sum = "h1:dOmIZBMfhcHS09XZkMyUgkq5trg3/jRyJYFZUiaOp8E=",
        version = "v3.0.0",
    )

    go_repository(
        name = "io_k8s_sigs_yaml",
        importpath = "sigs.k8s.io/yaml",
        sum = "h1:kr/MCeFWJWTwyaHoR9c8EjH9OumOmoF9YGiZd7lFm/Q=",
        version = "v1.2.0",
    )
    go_repository(
        name = "io_k8s_utils",
        importpath = "k8s.io/utils",
        sum = "h1:ZtTUW5+ZWaoqjR3zOpRa7oFJ5d4aA22l4me/xArfOIc=",
        version = "v0.0.0-20200520001619-278ece378a50",
    )
    go_repository(
        name = "io_opencensus_go",
        importpath = "go.opencensus.io",
        sum = "h1:gqCw0LfLxScz8irSi8exQc7fyQ0fKQU/qnC/X8+V/1M=",
        version = "v0.23.0",
    )
    go_repository(
        name = "io_opencensus_go_contrib_exporter_jaeger",
        importpath = "contrib.go.opencensus.io/exporter/jaeger",
        sum = "h1:yGBYzYMewVL0yO9qqJv3Z5+IRhPdU7e9o/2oKpX4YvI=",
        version = "v0.2.1",
    )

    go_repository(
        name = "io_rsc_binaryregexp",
        importpath = "rsc.io/binaryregexp",
        sum = "h1:HfqmD5MEmC0zvwBuF187nq9mdnXjXsSivRiXN7SmRkE=",
        version = "v0.2.0",
    )
    go_repository(
        name = "io_rsc_pdf",
        importpath = "rsc.io/pdf",
        sum = "h1:k1MczvYDUvJBe93bYd7wrZLLUEcLZAuF824/I4e5Xr4=",
        version = "v0.1.1",
    )
    go_repository(
        name = "io_rsc_quote_v3",
        importpath = "rsc.io/quote/v3",
        sum = "h1:9JKUTTIUgS6kzR9mK1YuGKv6Nl+DijDNIc0ghT58FaY=",
        version = "v3.1.0",
    )
    go_repository(
        name = "io_rsc_sampler",
        importpath = "rsc.io/sampler",
        sum = "h1:7uVkIFmeBqHfdjD+gZwtXXI+RODJ2Wc4O7MPEh/QiW4=",
        version = "v1.3.0",
    )
    go_repository(
        name = "org_apache_git_thrift_git",
        importpath = "git.apache.org/thrift.git",
        sum = "h1:OR8VhtwhcAI3U48/rzBsVOuHi0zDPzYI1xASVcdSgR8=",
        version = "v0.0.0-20180902110319-2566ecd5d999",
    )

    go_repository(
        name = "org_collectd",
        importpath = "collectd.org",
        sum = "h1:iNBHGw1VvPJxH2B6RiFWFZ+vsjo1lCdRszBeOuwGi00=",
        version = "v0.3.0",
    )
    go_repository(
        name = "org_go4",
        importpath = "go4.org",
        sum = "h1:+hE86LblG4AyDgwMCLTE6FOlM9+qjHSYS+rKqxUVdsM=",
        version = "v0.0.0-20180809161055-417644f6feb5",
    )
    go_repository(
        name = "org_go4_grpc",
        importpath = "grpc.go4.org",
        sum = "h1:tmXTu+dfa+d9Evp8NpJdgOy6+rt8/x4yG7qPBrtNfLY=",
        version = "v0.0.0-20170609214715-11d0a25b4919",
    )

    go_repository(
        name = "org_golang_google_api",
        importpath = "google.golang.org/api",
        sum = "h1:k40adF3uR+6x/+hO5Dh4ZFUqFp67vxvbpafFiJxl10A=",
        version = "v0.34.0",
    )
    go_repository(
        name = "org_golang_google_appengine",
        importpath = "google.golang.org/appengine",
        sum = "h1:FZR1q0exgwxzPzp/aF+VccGrSfxfPpkBqjIIEq3ru6c=",
        version = "v1.6.7",
    )
    go_repository(
        name = "org_golang_google_genproto",
        importpath = "google.golang.org/genproto",
        sum = "h1:KMgpo2lWy1vfrYjtxPAzR0aNWeAR1UdQykt6sj/hpBY=",
        version = "v0.0.0-20210426193834-eac7f76ac494",
    )

    go_repository(
        name = "org_golang_google_grpc",
        build_file_proto_mode = "disable",
        importpath = "google.golang.org/grpc",
        sum = "h1:uSZWeQJX5j11bIQ4AJoj+McDBo29cY1MCoC1wO3ts+c=",
        version = "v1.37.0",
    )
    go_repository(
        name = "org_golang_google_grpc_cmd_protoc_gen_go_grpc",
        importpath = "google.golang.org/grpc/cmd/protoc-gen-go-grpc",
        sum = "h1:lQ+dE99pFsb8osbJB3oRfE5eW4Hx6a/lZQr8Jh+eoT4=",
        version = "v1.0.0",
    )
    go_repository(
        name = "org_golang_google_protobuf",
        importpath = "google.golang.org/protobuf",
        sum = "h1:SnqbnDw1V7RiZcXPx5MEeqPv2s79L9i7BJUlG/+RurQ=",
        version = "v1.27.1",
    )
    go_repository(
        name = "org_golang_x_build",
        importpath = "golang.org/x/build",
        sum = "h1:E2M5QgjZ/Jg+ObCQAudsXxuTsLj7Nl5RV/lZcQZmKSo=",
        version = "v0.0.0-20190111050920-041ab4dc3f9d",
    )

    go_repository(
        name = "org_golang_x_crypto",
        importpath = "golang.org/x/crypto",
        sum = "h1:7I4JAnoQBe7ZtJcBaYHi5UtiO8tQHbUSXxL+pnGRANg=",
        version = "v0.0.0-20210921155107-089bfa567519",
    )
    go_repository(
        name = "org_golang_x_exp",
        importpath = "golang.org/x/exp",
        sum = "h1:rMqLP+9XLy+LdbCXHjJHAmTfXCr93W7oruWA6Hq1Alc=",
        version = "v0.0.0-20200513190911-00229845015e",
    )
    go_repository(
        name = "org_golang_x_image",
        importpath = "golang.org/x/image",
        sum = "h1:+qEpEAPhDZ1o0x3tHzZTQDArnOixOzGD9HUJfcg0mb4=",
        version = "v0.0.0-20190802002840-cff245a6509b",
    )

    go_repository(
        name = "org_golang_x_lint",
        importpath = "golang.org/x/lint",
        sum = "h1:2M3HP5CCK1Si9FQhwnzYhXdG6DXeebvUHFpre8QvbyI=",
        version = "v0.0.0-20201208152925-83fdc39ff7b5",
    )
    go_repository(
        name = "org_golang_x_mobile",
        importpath = "golang.org/x/mobile",
        sum = "h1:4+4C/Iv2U4fMZBiMCc98MG1In4gJY5YRhtpDNeDeHWs=",
        version = "v0.0.0-20190719004257-d2bd2a29d028",
    )

    go_repository(
        name = "org_golang_x_mod",
        importpath = "golang.org/x/mod",
        sum = "h1:Gz96sIWK3OalVv/I/qNygP42zyoKp3xptRVCWRFEBvo=",
        version = "v0.4.2",
    )

    go_repository(
        name = "org_golang_x_net",
        importpath = "golang.org/x/net",
        sum = "h1:20cMwl2fHAzkJMEA+8J4JgqBQcQGzbisXo31MIeenXI=",
        version = "v0.0.0-20210805182204-aaa1db679c0d",
    )
    go_repository(
        name = "org_golang_x_oauth2",
        importpath = "golang.org/x/oauth2",
        sum = "h1:pkQiBZBvdos9qq4wBAHqlzuZHEXo07pqV06ef90u1WI=",
        version = "v0.0.0-20210514164344-f6687ab2804c",
    )
    go_repository(
        name = "org_golang_x_perf",
        importpath = "golang.org/x/perf",
        sum = "h1:xYq6+9AtI+xP3M4r0N1hCkHrInHDBohhquRgx9Kk6gI=",
        version = "v0.0.0-20180704124530-6e6d33e29852",
    )

    go_repository(
        name = "org_golang_x_sync",
        importpath = "golang.org/x/sync",
        sum = "h1:5KslGYwFpkhGh+Q16bwMP3cOontH8FOep7tGV86Y7SQ=",
        version = "v0.0.0-20210220032951-036812b2e83c",
    )
    go_repository(
        name = "org_golang_x_sys",
        importpath = "golang.org/x/sys",
<<<<<<< HEAD
        sum = "h1:uCLL3g5wH2xjxVREVuAbP9JM5PPKjRbXKRa6IBjkzmU=",
        version = "v0.0.0-20210816183151-1e6c022a8912",
=======
        sum = "h1:KzbpndAYEM+4oHRp9JmB2ewj0NHHxO3Z0g7Gus2O1kk=",
        version = "v0.0.0-20211015200801-69063c4bb744",
>>>>>>> d78428c4
    )
    go_repository(
        name = "org_golang_x_term",
        importpath = "golang.org/x/term",
        sum = "h1:v+OssWQX+hTHEmOBgwxdZxK4zHq3yOs8F9J7mk0PY8E=",
        version = "v0.0.0-20201126162022-7de9c90e9dd1",
    )

    go_repository(
        name = "org_golang_x_text",
        importpath = "golang.org/x/text",
        sum = "h1:aRYxNxv6iGQlyVaZmk6ZgYEDa+Jg18DxebPSrd6bg1M=",
        version = "v0.3.6",
    )
    go_repository(
        name = "org_golang_x_time",
        importpath = "golang.org/x/time",
        sum = "h1:O8mE0/t419eoIwhTFpKVkHiTs/Igowgfkj25AcZrtiE=",
        version = "v0.0.0-20210220033141-f8bda1e9f3ba",
    )
    go_repository(
        name = "org_golang_x_tools",
        importpath = "golang.org/x/tools",
        sum = "h1:wGiQel/hW0NnEkJUk8lbzkX2gFJU6PFxf1v5OlCfuOs=",
        version = "v0.1.1",
    )

    go_repository(
        name = "org_golang_x_xerrors",
        importpath = "golang.org/x/xerrors",
        sum = "h1:go1bK/D/BFZV2I8cIQd1NKEZ+0owSTG1fDTci4IqFcE=",
        version = "v0.0.0-20200804184101-5ec99f83aff1",
    )

    go_repository(
        name = "org_gonum_v1_gonum",
        importpath = "gonum.org/v1/gonum",
        sum = "h1:DJy6UzXbahnGUf1ujUNkh/NEtK14qMo2nvlBPs4U5yw=",
        version = "v0.6.0",
    )
    go_repository(
        name = "org_gonum_v1_netlib",
        importpath = "gonum.org/v1/netlib",
        sum = "h1:OE9mWmgKkjJyEmDAAtGMPjXu+YNeGvK9VTSHY6+Qihc=",
        version = "v0.0.0-20190313105609-8cb42192e0e0",
    )
    go_repository(
        name = "org_gonum_v1_plot",
        importpath = "gonum.org/v1/plot",
        sum = "h1:Qh4dB5D/WpoUUp3lSod7qgoyEHbDGPUWjIbnqdqqe1k=",
        version = "v0.0.0-20190515093506-e2840ee46a6b",
    )
    go_repository(
        name = "org_uber_go_atomic",
        importpath = "go.uber.org/atomic",
        sum = "h1:ECmE8Bn/WFTYwEW/bpKD3M8VtR/zQVbavAoalC1PYyE=",
        version = "v1.9.0",
    )

    go_repository(
        name = "org_uber_go_automaxprocs",
        build_directives = [
            # Do not use this library directly.
            # Rather, load maxprocs from github.com/prysmaticlabs/runtime/maxprocs.
            "gazelle:go_visibility @prysm//runtime/maxprocs:__pkg__",
        ],
        importpath = "go.uber.org/automaxprocs",
        sum = "h1:II28aZoGdaglS5vVNnspf28lnZpXScxtIozx1lAjdb0=",
        version = "v1.3.0",
    )
    go_repository(
        name = "org_uber_go_goleak",
        importpath = "go.uber.org/goleak",
        sum = "h1:z+mqJhf6ss6BSfSM671tgKyZBFPTTJM+HLxnhPC3wu0=",
        version = "v1.1.10",
    )
    go_repository(
        name = "org_uber_go_multierr",
        importpath = "go.uber.org/multierr",
        sum = "h1:zaiO/rmgFjbmCXdSYJWQcdvOCsthmdaHfr3Gm2Kx4Ec=",
        version = "v1.7.0",
    )
    go_repository(
        name = "org_uber_go_tools",
        importpath = "go.uber.org/tools",
        sum = "h1:0mgffUl7nfd+FpvXMVz4IDEaUSmT1ysygQC7qYo7sG4=",
        version = "v0.0.0-20190618225709-2cfd321de3ee",
    )
    go_repository(
        name = "org_uber_go_zap",
        importpath = "go.uber.org/zap",
        sum = "h1:CSUJ2mjFszzEWt4CdKISEuChVIXGBn3lAPwkRGyVrc4=",
        version = "v1.18.1",
    )
    go_repository(
        name = "tools_gotest",
        importpath = "gotest.tools",
        sum = "h1:VsBPFP1AI068pPrMxtb/S8Zkgf9xEmTLJjfM+P5UIEo=",
        version = "v2.2.0+incompatible",
    )<|MERGE_RESOLUTION|>--- conflicted
+++ resolved
@@ -607,8 +607,8 @@
     go_repository(
         name = "com_github_creack_pty",
         importpath = "github.com/creack/pty",
-        sum = "h1:uDmaGzcdjhF4i/plgjmEsriH11Y0o7RKapEf/LDaM3w=",
-        version = "v1.1.9",
+        sum = "h1:6pwm8kMQKCmgUg0ZHTm5+/YvRK0s3THD/28+T6/kk4A=",
+        version = "v1.1.7",
     )
     go_repository(
         name = "com_github_cyberdelia_templates",
@@ -710,8 +710,8 @@
     go_repository(
         name = "com_github_dlclark_regexp2",
         importpath = "github.com/dlclark/regexp2",
-        sum = "h1:Izz0+t1Z5nI16/II7vuEo/nHjodOg0p7+OiDpjX5t1E=",
-        version = "v1.4.1-0.20201116162257-a2a8dda75c91",
+        sum = "h1:8sAhBGEM0dRWogWqWyQeIJnxjWO6oIjl8FKqREDsGfk=",
+        version = "v1.2.0",
     )
 
     go_repository(
@@ -730,14 +730,8 @@
     go_repository(
         name = "com_github_dop251_goja",
         importpath = "github.com/dop251/goja",
-        sum = "h1:iZOop7pqsg+56twTopWgwCGxdB5SI2yDO8Ti7eTRliQ=",
-        version = "v0.0.0-20211011172007-d99e4b8cbf48",
-    )
-    go_repository(
-        name = "com_github_dop251_goja_nodejs",
-        importpath = "github.com/dop251/goja_nodejs",
-        sum = "h1:tYwu/z8Y0NkkzGEh3z21mSWggMg4LwLRFucLS7TjARg=",
-        version = "v0.0.0-20210225215109-d91c329300e7",
+        sum = "h1:Y9vTBSsV4hSwPSj4bacAU/eSnV3dAxVpepaghAdhGoQ=",
+        version = "v0.0.0-20200721192441-a695b0cdd498",
     )
 
     go_repository(
@@ -813,23 +807,14 @@
     go_repository(
         name = "com_github_ethereum_go_ethereum",
         build_directives = [
-<<<<<<< HEAD
-            "gazelle:resolve go github.com/ethereum/go-ethereum/crypto/secp256k1 @prysm//third_party/secp256k1:go_default_library",
-            "gazelle:resolve go github.com/karalabe/usb @prysm//third_party/usb:go_default_library",
-        ],
-        importpath = "github.com/ethereum/go-ethereum",
-        replace = "github.com/MariusVanDerWijden/go-ethereum",
-        sum = "h1:g03gYn8+D7jdkfHV9McRuaZgsaS3c0aFY1TZU9NzbKk=",
-        version = "v1.8.22-0.20211009100437-ac736f93f769",
-=======
             "gazelle:resolve go github.com/karalabe/usb @prysm//third_party/usb:go_default_library",
         ],
         importpath = "github.com/ethereum/go-ethereum",
         patch_args = ["-p1"],
         patches = ["//third_party:com_github_ethereum_go_ethereum_secp256k1.patch"],
-        sum = "h1:Ft2GcLQrr2M89l49g9NoqgNtJZ9AahzMb7N6VXKZy5U=",
-        version = "v1.10.10",
->>>>>>> d78428c4
+        replace = "github.com/MariusVanDerWijden/go-ethereum",
+        sum = "h1:g03gYn8+D7jdkfHV9McRuaZgsaS3c0aFY1TZU9NzbKk=",
+        version = "v1.8.22-0.20211009100437-ac736f93f769",
     )
 
     go_repository(
@@ -1057,8 +1042,8 @@
     go_repository(
         name = "com_github_go_sourcemap_sourcemap",
         importpath = "github.com/go-sourcemap/sourcemap",
-        sum = "h1:W1iEw64niKVGogNgBN3ePyLFfuisuzeidWPMPWmECqU=",
-        version = "v2.1.3+incompatible",
+        sum = "h1:0b/xya7BKGhXuqFESKM4oIiRo9WOt2ebz7KxfreD6ug=",
+        version = "v2.1.2+incompatible",
     )
     go_repository(
         name = "com_github_go_sql_driver_mysql",
@@ -1166,15 +1151,6 @@
         importpath = "github.com/golang/snappy",
         sum = "h1:yAGX7huGHXlcLOEtBnF4w7FQwA26wojNCwOYAEhLjQM=",
         version = "v0.0.4",
-<<<<<<< HEAD
-    )
-    go_repository(
-        name = "com_github_golangci_lint_1",
-        importpath = "github.com/golangci/lint-1",
-        sum = "h1:utua3L2IbQJmauC5IXdEA547bcoU5dozgQAfc8Onsg4=",
-        version = "v0.0.0-20181222135242-d2cdd8c08219",
-=======
->>>>>>> d78428c4
     )
 
     go_repository(
@@ -1879,8 +1855,8 @@
     go_repository(
         name = "com_github_karalabe_usb",
         importpath = "github.com/karalabe/usb",
-        sum = "h1:0VWDXPNE0brOek1Q8bLfzKkvOzwbQE/snjGojlCr8CY=",
-        version = "v0.0.0-20211005121534-4c5740d64559",
+        sum = "h1:I/yrLt2WilKxlQKCM52clh5rGzTKpVctGT1lH4Dc8Jw=",
+        version = "v0.0.0-20190919080040-51dc0efba356",
     )
 
     go_repository(
@@ -1986,8 +1962,8 @@
     go_repository(
         name = "com_github_kr_text",
         importpath = "github.com/kr/text",
-        sum = "h1:5Nx0Ya0ZqY2ygV366QzturHI13Jq95ApcVaJBhpS+AY=",
-        version = "v0.2.0",
+        sum = "h1:45sCR5RtlFHMR4UwH9sdQ5TC8v0qDQCHnXt+kaKSTVE=",
+        version = "v0.1.0",
     )
     go_repository(
         name = "com_github_kubuxu_go_os_helper",
@@ -2372,12 +2348,6 @@
         sum = "h1:3l11YT8tm9MnwGFQ4kETwkzpAwY2Jt9lCrumCUW4+z4=",
         version = "v0.7.0",
     )
-    go_repository(
-        name = "com_github_mariusvanderwijden_go_ethereum",
-        importpath = "github.com/MariusVanDerWijden/go-ethereum",
-        sum = "h1:j2R6y0tNv7FuFx+dVM85+FXcRKgUILd7z8q/X20eNBE=",
-        version = "v1.8.22",
-    )
 
     go_repository(
         name = "com_github_marten_seemann_qpack",
@@ -2716,12 +2686,6 @@
         version = "v1.0.1",
     )
 
-    go_repository(
-        name = "com_github_nbutton23_zxcvbn_go",
-        importpath = "github.com/nbutton23/zxcvbn-go",
-        sum = "h1:AREM5mwr4u1ORQBMvzfzBgpsctsbQikCVpvC+tX285E=",
-        version = "v0.0.0-20180912185939-ae427f1e4c1d",
-    )
     go_repository(
         name = "com_github_neelance_astrewrite",
         importpath = "github.com/neelance/astrewrite",
@@ -4273,13 +4237,8 @@
     go_repository(
         name = "org_golang_x_sys",
         importpath = "golang.org/x/sys",
-<<<<<<< HEAD
-        sum = "h1:uCLL3g5wH2xjxVREVuAbP9JM5PPKjRbXKRa6IBjkzmU=",
-        version = "v0.0.0-20210816183151-1e6c022a8912",
-=======
         sum = "h1:KzbpndAYEM+4oHRp9JmB2ewj0NHHxO3Z0g7Gus2O1kk=",
         version = "v0.0.0-20211015200801-69063c4bb744",
->>>>>>> d78428c4
     )
     go_repository(
         name = "org_golang_x_term",
