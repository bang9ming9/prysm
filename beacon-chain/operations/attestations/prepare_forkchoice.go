package attestations

import (
	"bytes"
	"context"
	"time"

	"github.com/pkg/errors"
	"github.com/prysmaticlabs/go-bitfield"
	"github.com/prysmaticlabs/prysm/v5/config/features"
	"github.com/prysmaticlabs/prysm/v5/config/params"
<<<<<<< HEAD
	"github.com/prysmaticlabs/prysm/v5/consensus-types/interfaces"
	"github.com/prysmaticlabs/prysm/v5/crypto/hash"
=======
	ethpb "github.com/prysmaticlabs/prysm/v5/proto/prysm/v1alpha1"
	"github.com/prysmaticlabs/prysm/v5/proto/prysm/v1alpha1/attestation"
>>>>>>> 80e3c4d4
	attaggregation "github.com/prysmaticlabs/prysm/v5/proto/prysm/v1alpha1/attestation/aggregation/attestations"
	"github.com/prysmaticlabs/prysm/v5/time/slots"
	"go.opencensus.io/trace"
)

// This prepares fork choice attestations by running batchForkChoiceAtts
// every prepareForkChoiceAttsPeriod.
func (s *Service) prepareForkChoiceAtts() {
	intervals := features.Get().AggregateIntervals
	slotDuration := time.Duration(params.BeaconConfig().SecondsPerSlot) * time.Second
	// Adjust intervals for networks with a lower slot duration (Hive, e2e, etc)
	for {
		if intervals[len(intervals)-1] >= slotDuration {
			for i, offset := range intervals {
				intervals[i] = offset / 2
			}
		} else {
			break
		}
	}
	ticker := slots.NewSlotTickerWithIntervals(time.Unix(int64(s.genesisTime), 0), intervals[:])
	for {
		select {
		case slotInterval := <-ticker.C():
			t := time.Now()
			if err := s.batchForkChoiceAtts(s.ctx); err != nil {
				log.WithError(err).Error("Could not prepare attestations for fork choice")
			}
			switch slotInterval.Interval {
			case 0:
				duration := time.Since(t)
				log.WithField("duration", duration).Debug("Aggregated unaggregated attestations")
				batchForkChoiceAttsT1.Observe(float64(duration.Milliseconds()))
			case 1:
				batchForkChoiceAttsT2.Observe(float64(time.Since(t).Milliseconds()))
			}
		case <-s.ctx.Done():
			log.Debug("Context closed, exiting routine")
			return
		}
	}
}

// This gets the attestations from the unaggregated, aggregated and block
// pool. Then finds the common data, aggregate and batch them for fork choice.
// The resulting attestations are saved in the fork choice pool.
func (s *Service) batchForkChoiceAtts(ctx context.Context) error {
	ctx, span := trace.StartSpan(ctx, "Operations.attestations.batchForkChoiceAtts")
	defer span.End()

	if err := s.cfg.Pool.AggregateUnaggregatedAttestations(ctx); err != nil {
		return err
	}
	atts := append(s.cfg.Pool.AggregatedAttestations(), s.cfg.Pool.BlockAttestations()...)
	atts = append(atts, s.cfg.Pool.ForkchoiceAttestations()...)

<<<<<<< HEAD
	attsByDataRoot := make(map[[32]byte][]interfaces.Attestation, len(atts))
=======
	attsByVerAndDataRoot := make(map[attestation.Id][]ethpb.Att, len(atts))
>>>>>>> 80e3c4d4

	// Consolidate attestations by aggregating them by similar data root.
	for _, att := range atts {
		seen, err := s.seen(att)
		if err != nil {
			return err
		}
		if seen {
			continue
		}

<<<<<<< HEAD
		attDataRoot, err := att.GetData().HashTreeRoot()
=======
		id, err := attestation.NewId(att, attestation.Data)
>>>>>>> 80e3c4d4
		if err != nil {
			return errors.Wrap(err, "could not create attestation ID")
		}
		attsByVerAndDataRoot[id] = append(attsByVerAndDataRoot[id], att)
	}

	for _, atts := range attsByVerAndDataRoot {
		if err := s.aggregateAndSaveForkChoiceAtts(atts); err != nil {
			return err
		}
	}

	for _, a := range s.cfg.Pool.BlockAttestations() {
		if err := s.cfg.Pool.DeleteBlockAttestation(a); err != nil {
			return err
		}
	}

	return nil
}

// This aggregates a list of attestations using the aggregation algorithm defined in AggregateAttestations
// and saves the attestations for fork choice.
<<<<<<< HEAD
func (s *Service) aggregateAndSaveForkChoiceAtts(atts []interfaces.Attestation) error {
	clonedAtts := make([]interfaces.Attestation, len(atts))
	for i, a := range atts {
		clonedAtts[i] = interfaces.CopyAttestation(a)
=======
func (s *Service) aggregateAndSaveForkChoiceAtts(atts []ethpb.Att) error {
	clonedAtts := make([]ethpb.Att, len(atts))
	for i, a := range atts {
		clonedAtts[i] = a.Copy()
>>>>>>> 80e3c4d4
	}
	aggregatedAtts, err := attaggregation.Aggregate(clonedAtts)
	if err != nil {
		return err
	}

	return s.cfg.Pool.SaveForkchoiceAttestations(aggregatedAtts)
}

// This checks if the attestation has previously been aggregated for fork choice
// return true if yes, false if no.
<<<<<<< HEAD
func (s *Service) seen(att interfaces.Attestation) (bool, error) {
	attRoot, err := hash.Proto(att.GetData())
=======
func (s *Service) seen(att ethpb.Att) (bool, error) {
	id, err := attestation.NewId(att, attestation.Data)
>>>>>>> 80e3c4d4
	if err != nil {
		return false, errors.Wrap(err, "could not create attestation ID")
	}
	incomingBits := att.GetAggregationBits()
<<<<<<< HEAD
	savedBits, ok := s.forkChoiceProcessedRoots.Get(attRoot)
=======
	savedBits, ok := s.forkChoiceProcessedAtts.Get(id)
>>>>>>> 80e3c4d4
	if ok {
		savedBitlist, ok := savedBits.(bitfield.Bitlist)
		if !ok {
			return false, errors.New("not a bit field")
		}
		if savedBitlist.Len() == incomingBits.Len() {
			// Returns true if the node has seen all the bits in the new bit field of the incoming attestation.
			if bytes.Equal(savedBitlist, incomingBits) {
				return true, nil
			}
			if c, err := savedBitlist.Contains(incomingBits); err != nil {
				return false, err
			} else if c {
				return true, nil
			}
			var err error
			// Update the bit fields by Or'ing them with the new ones.
			incomingBits, err = incomingBits.Or(savedBitlist)
			if err != nil {
				return false, err
			}
		}
	}

	s.forkChoiceProcessedAtts.Add(id, incomingBits)
	return false, nil
}<|MERGE_RESOLUTION|>--- conflicted
+++ resolved
@@ -9,13 +9,8 @@
 	"github.com/prysmaticlabs/go-bitfield"
 	"github.com/prysmaticlabs/prysm/v5/config/features"
 	"github.com/prysmaticlabs/prysm/v5/config/params"
-<<<<<<< HEAD
-	"github.com/prysmaticlabs/prysm/v5/consensus-types/interfaces"
-	"github.com/prysmaticlabs/prysm/v5/crypto/hash"
-=======
 	ethpb "github.com/prysmaticlabs/prysm/v5/proto/prysm/v1alpha1"
 	"github.com/prysmaticlabs/prysm/v5/proto/prysm/v1alpha1/attestation"
->>>>>>> 80e3c4d4
 	attaggregation "github.com/prysmaticlabs/prysm/v5/proto/prysm/v1alpha1/attestation/aggregation/attestations"
 	"github.com/prysmaticlabs/prysm/v5/time/slots"
 	"go.opencensus.io/trace"
@@ -72,11 +67,7 @@
 	atts := append(s.cfg.Pool.AggregatedAttestations(), s.cfg.Pool.BlockAttestations()...)
 	atts = append(atts, s.cfg.Pool.ForkchoiceAttestations()...)
 
-<<<<<<< HEAD
-	attsByDataRoot := make(map[[32]byte][]interfaces.Attestation, len(atts))
-=======
 	attsByVerAndDataRoot := make(map[attestation.Id][]ethpb.Att, len(atts))
->>>>>>> 80e3c4d4
 
 	// Consolidate attestations by aggregating them by similar data root.
 	for _, att := range atts {
@@ -88,11 +79,7 @@
 			continue
 		}
 
-<<<<<<< HEAD
-		attDataRoot, err := att.GetData().HashTreeRoot()
-=======
 		id, err := attestation.NewId(att, attestation.Data)
->>>>>>> 80e3c4d4
 		if err != nil {
 			return errors.Wrap(err, "could not create attestation ID")
 		}
@@ -116,17 +103,10 @@
 
 // This aggregates a list of attestations using the aggregation algorithm defined in AggregateAttestations
 // and saves the attestations for fork choice.
-<<<<<<< HEAD
-func (s *Service) aggregateAndSaveForkChoiceAtts(atts []interfaces.Attestation) error {
-	clonedAtts := make([]interfaces.Attestation, len(atts))
-	for i, a := range atts {
-		clonedAtts[i] = interfaces.CopyAttestation(a)
-=======
 func (s *Service) aggregateAndSaveForkChoiceAtts(atts []ethpb.Att) error {
 	clonedAtts := make([]ethpb.Att, len(atts))
 	for i, a := range atts {
 		clonedAtts[i] = a.Copy()
->>>>>>> 80e3c4d4
 	}
 	aggregatedAtts, err := attaggregation.Aggregate(clonedAtts)
 	if err != nil {
@@ -138,22 +118,13 @@
 
 // This checks if the attestation has previously been aggregated for fork choice
 // return true if yes, false if no.
-<<<<<<< HEAD
-func (s *Service) seen(att interfaces.Attestation) (bool, error) {
-	attRoot, err := hash.Proto(att.GetData())
-=======
 func (s *Service) seen(att ethpb.Att) (bool, error) {
 	id, err := attestation.NewId(att, attestation.Data)
->>>>>>> 80e3c4d4
 	if err != nil {
 		return false, errors.Wrap(err, "could not create attestation ID")
 	}
 	incomingBits := att.GetAggregationBits()
-<<<<<<< HEAD
-	savedBits, ok := s.forkChoiceProcessedRoots.Get(attRoot)
-=======
 	savedBits, ok := s.forkChoiceProcessedAtts.Get(id)
->>>>>>> 80e3c4d4
 	if ok {
 		savedBitlist, ok := savedBits.(bitfield.Bitlist)
 		if !ok {
