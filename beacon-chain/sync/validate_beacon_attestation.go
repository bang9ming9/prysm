--- conflicted
+++ resolved
@@ -59,12 +59,7 @@
 		return pubsub.ValidationReject, err
 	}
 
-<<<<<<< HEAD
-	// TODO: should this be an interface? if yes, how to do this? will casting "just work"?
-	att, ok := m.(*eth.Attestation)
-=======
 	att, ok := m.(eth.Att)
->>>>>>> 80e3c4d4
 	if !ok {
 		return pubsub.ValidationReject, errWrongMessage
 	}
@@ -132,35 +127,10 @@
 				tracing.AnnotateError(span, err)
 				return
 			}
-<<<<<<< HEAD
-
-			var committees [][]primitives.ValidatorIndex
-			if att.Version() < version.Electra {
-				committee, err := helpers.BeaconCommitteeFromState(ctx, preState, att.GetData().Slot, att.GetData().CommitteeIndex)
-				if err != nil {
-					log.WithError(err).Error("Could not get attestation committee")
-					tracing.AnnotateError(span, err)
-					return
-				}
-				committees = [][]primitives.ValidatorIndex{committee}
-			} else {
-				committeeIndices := helpers.CommitteeIndices(att.GetCommitteeBits())
-				committees = make([][]primitives.ValidatorIndex, len(committeeIndices))
-				for i, ci := range committeeIndices {
-					committees[i], err = helpers.BeaconCommitteeFromState(ctx, preState, att.GetData().Slot, ci)
-					if err != nil {
-						log.WithError(err).Error("Could not get attestation committee")
-						tracing.AnnotateError(span, err)
-						return
-					}
-				}
-=======
 			committee, err := helpers.BeaconCommitteeFromState(ctx, preState, data.Slot, committeeIndex)
 			if err != nil {
 				log.WithError(err).Error("Could not get attestation committee")
 				tracing.AnnotateError(span, err)
-				return
->>>>>>> 80e3c4d4
 			}
 
 			indexedAtt, err := attestation.ConvertToIndexed(ctx, att, committees)
@@ -242,11 +212,7 @@
 }
 
 // This validates beacon unaggregated attestation has correct topic string.
-<<<<<<< HEAD
-func (s *Service) validateUnaggregatedAttTopic(ctx context.Context, a interfaces.Attestation, bs state.ReadOnlyBeaconState, t string) (pubsub.ValidationResult, error) {
-=======
 func (s *Service) validateUnaggregatedAttTopic(ctx context.Context, a eth.Att, bs state.ReadOnlyBeaconState, t string) (pubsub.ValidationResult, error) {
->>>>>>> 80e3c4d4
 	ctx, span := trace.StartSpan(ctx, "sync.validateUnaggregatedAttTopic")
 	defer span.End()
 
@@ -268,11 +234,7 @@
 	return pubsub.ValidationAccept, nil
 }
 
-<<<<<<< HEAD
-func (s *Service) validateCommitteeIndex(ctx context.Context, a interfaces.Attestation, bs state.ReadOnlyBeaconState) (uint64, pubsub.ValidationResult, error) {
-=======
 func (s *Service) validateCommitteeIndex(ctx context.Context, a eth.Att, bs state.ReadOnlyBeaconState) (uint64, pubsub.ValidationResult, error) {
->>>>>>> 80e3c4d4
 	valCount, err := helpers.ActiveValidatorCount(ctx, bs, slots.ToEpoch(a.GetData().Slot))
 	if err != nil {
 		return 0, pubsub.ValidationIgnore, err
@@ -286,11 +248,7 @@
 
 // This validates beacon unaggregated attestation using the given state, the validation consists of bitfield length and count consistency
 // and signature verification.
-<<<<<<< HEAD
-func (s *Service) validateUnaggregatedAttWithState(ctx context.Context, a interfaces.Attestation, bs state.ReadOnlyBeaconState) (pubsub.ValidationResult, error) {
-=======
 func (s *Service) validateUnaggregatedAttWithState(ctx context.Context, a eth.Att, bs state.ReadOnlyBeaconState) (pubsub.ValidationResult, error) {
->>>>>>> 80e3c4d4
 	ctx, span := trace.StartSpan(ctx, "sync.validateUnaggregatedAttWithState")
 	defer span.End()
 
@@ -306,11 +264,7 @@
 		return pubsub.ValidationReject, errors.New("attestation bitfield is invalid")
 	}
 
-<<<<<<< HEAD
-	set, err := blocks.AttestationSignatureBatch(ctx, bs, []interfaces.Attestation{a})
-=======
 	set, err := blocks.AttestationSignatureBatch(ctx, bs, []eth.Att{a})
->>>>>>> 80e3c4d4
 	if err != nil {
 		tracing.AnnotateError(span, err)
 		attBadSignatureBatchCount.Inc()
@@ -319,11 +273,6 @@
 	return s.validateWithBatchVerifier(ctx, "attestation", set)
 }
 
-<<<<<<< HEAD
-// TODO: Extend to Electra. Is it even possible to validate this in Electra?
-func (s *Service) validateBitLength(ctx context.Context, a interfaces.Attestation, bs state.ReadOnlyBeaconState) ([]primitives.ValidatorIndex, pubsub.ValidationResult, error) {
-	committee, err := helpers.BeaconCommitteeFromState(ctx, bs, a.GetData().Slot, a.GetData().CommitteeIndex)
-=======
 func (s *Service) validateBitLength(
 	ctx context.Context,
 	bs state.ReadOnlyBeaconState,
@@ -332,17 +281,12 @@
 	aggregationBits bitfield.Bitlist,
 ) ([]primitives.ValidatorIndex, pubsub.ValidationResult, error) {
 	committee, err := helpers.BeaconCommitteeFromState(ctx, bs, slot, committeeIndex)
->>>>>>> 80e3c4d4
 	if err != nil {
 		return nil, pubsub.ValidationIgnore, err
 	}
 
 	// Verify number of aggregation bits matches the committee size.
-<<<<<<< HEAD
-	if err := helpers.VerifyBitfieldLength(a.GetAggregationBits(), uint64(len(committee))); err != nil {
-=======
 	if err := helpers.VerifyBitfieldLength(aggregationBits, uint64(len(committee))); err != nil {
->>>>>>> 80e3c4d4
 		return nil, pubsub.ValidationReject, err
 	}
 
