--- conflicted
+++ resolved
@@ -4,8 +4,8 @@
 	"bytes"
 	"testing"
 
+	"github.com/prysmaticlabs/go-ssz"
 	pb "github.com/prysmaticlabs/prysm/proto/beacon/p2p/v1"
-	"github.com/prysmaticlabs/go-ssz"
 	"github.com/prysmaticlabs/prysm/shared/bls"
 	"github.com/prysmaticlabs/prysm/shared/keystore"
 	"github.com/prysmaticlabs/prysm/shared/params"
@@ -38,18 +38,12 @@
 	if err != nil {
 		t.Fatal(err)
 	}
-<<<<<<< HEAD
 	dom := params.BeaconConfig().DomainDeposit
 	root, err := ssz.HashTreeRoot(&pb.SigningRoot{ObjectRoot: sr[:], Domain: dom})
 	if err != nil {
 		t.Fatal(err)
 	}
 	if !sig.Verify(root[:], k1.PublicKey) {
-=======
-
-	dom := bytesutil.FromBytes4(params.BeaconConfig().DomainDeposit[:])
-	if !sig.Verify(sr[:], k1.PublicKey, dom) {
->>>>>>> 26582cbf
 		t.Error("Invalid proof of deposit input signature")
 	}
 }