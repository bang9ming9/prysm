--- conflicted
+++ resolved
@@ -74,11 +74,6 @@
 	t.Run(ForkchoiceUpdatedMethod, func(t *testing.T) {
 		want, ok := fix["ForkchoiceUpdatedResponse"].(*ForkchoiceUpdatedResponse)
 		require.Equal(t, true, ok)
-<<<<<<< HEAD
-		attr, err := payloadattribute.New(&pb.PayloadAttributes{})
-		require.NoError(t, err)
-		payloadID, validHash, err := srv.ForkchoiceUpdated(ctx, &pb.ForkchoiceState{}, attr)
-=======
 		p, err := payloadattribute.New(&pb.PayloadAttributes{})
 		require.NoError(t, err)
 		payloadID, validHash, err := srv.ForkchoiceUpdated(ctx, &pb.ForkchoiceState{}, p)
@@ -92,7 +87,6 @@
 		p, err := payloadattribute.New(&pb.PayloadAttributesV2{})
 		require.NoError(t, err)
 		payloadID, validHash, err := srv.ForkchoiceUpdated(ctx, &pb.ForkchoiceState{}, p)
->>>>>>> fa01ee5e
 		require.NoError(t, err)
 		require.DeepEqual(t, want.Status.LatestValidHash, validHash)
 		require.DeepEqual(t, want.PayloadId, payloadID)
@@ -195,11 +189,6 @@
 		srv := forkchoiceUpdateSetup(t, forkChoiceState, payloadAttributes, want)
 
 		// We call the RPC method via HTTP and expect a proper result.
-<<<<<<< HEAD
-		attr, err := payloadattribute.New(payloadAttributes)
-		require.NoError(t, err)
-		payloadID, validHash, err := srv.ForkchoiceUpdated(ctx, forkChoiceState, attr)
-=======
 		payloadID, validHash, err := srv.ForkchoiceUpdated(ctx, forkChoiceState, p)
 		require.NoError(t, err)
 		require.DeepEqual(t, want.Status.LatestValidHash, validHash)
@@ -225,7 +214,6 @@
 
 		// We call the RPC method via HTTP and expect a proper result.
 		payloadID, validHash, err := srv.ForkchoiceUpdated(ctx, forkChoiceState, p)
->>>>>>> fa01ee5e
 		require.NoError(t, err)
 		require.DeepEqual(t, want.Status.LatestValidHash, validHash)
 		require.DeepEqual(t, want.PayloadId, payloadID)
@@ -248,11 +236,6 @@
 		client := forkchoiceUpdateSetup(t, forkChoiceState, payloadAttributes, want)
 
 		// We call the RPC method via HTTP and expect a proper result.
-<<<<<<< HEAD
-		attr, err := payloadattribute.New(&payloadAttributes)
-		require.NoError(t, err)
-		payloadID, validHash, err := client.ForkchoiceUpdated(ctx, forkChoiceState, attr)
-=======
 		payloadID, validHash, err := client.ForkchoiceUpdated(ctx, forkChoiceState, p)
 		require.ErrorIs(t, err, ErrAcceptedSyncingPayloadStatus)
 		require.DeepEqual(t, (*pb.PayloadIDBytes)(nil), payloadID)
@@ -278,7 +261,6 @@
 
 		// We call the RPC method via HTTP and expect a proper result.
 		payloadID, validHash, err := srv.ForkchoiceUpdated(ctx, forkChoiceState, p)
->>>>>>> fa01ee5e
 		require.ErrorIs(t, err, ErrAcceptedSyncingPayloadStatus)
 		require.DeepEqual(t, (*pb.PayloadIDBytes)(nil), payloadID)
 		require.DeepEqual(t, []byte(nil), validHash)
@@ -301,13 +283,7 @@
 		client := forkchoiceUpdateSetup(t, forkChoiceState, payloadAttributes, want)
 
 		// We call the RPC method via HTTP and expect a proper result.
-<<<<<<< HEAD
-		attr, err := payloadattribute.New(&payloadAttributes)
-		require.NoError(t, err)
-		payloadID, validHash, err := client.ForkchoiceUpdated(ctx, forkChoiceState, attr)
-=======
 		payloadID, validHash, err := client.ForkchoiceUpdated(ctx, forkChoiceState, p)
->>>>>>> fa01ee5e
 		require.ErrorIs(t, err, ErrInvalidPayloadStatus)
 		require.DeepEqual(t, (*pb.PayloadIDBytes)(nil), payloadID)
 		require.DeepEqual(t, want.Status.LatestValidHash, validHash)
@@ -330,13 +306,7 @@
 		client := forkchoiceUpdateSetup(t, forkChoiceState, payloadAttributes, want)
 
 		// We call the RPC method via HTTP and expect a proper result.
-<<<<<<< HEAD
-		attr, err := payloadattribute.New(&payloadAttributes)
-		require.NoError(t, err)
-		payloadID, validHash, err := client.ForkchoiceUpdated(ctx, forkChoiceState, attr)
-=======
 		payloadID, validHash, err := client.ForkchoiceUpdated(ctx, forkChoiceState, p)
->>>>>>> fa01ee5e
 		require.ErrorIs(t, err, ErrUnknownPayloadStatus)
 		require.DeepEqual(t, (*pb.PayloadIDBytes)(nil), payloadID)
 		require.DeepEqual(t, []byte(nil), validHash)
