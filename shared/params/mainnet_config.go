package params

import (
	"math"
	"time"

	types "github.com/prysmaticlabs/eth2-types"
	"github.com/prysmaticlabs/prysm/shared/bytesutil"
)

// MainnetConfig returns the configuration to be used in the main network.
func MainnetConfig() *BeaconChainConfig {
	return mainnetBeaconConfig
}

// UseMainnetConfig for beacon chain services.
func UseMainnetConfig() {
	beaconConfig = MainnetConfig()
}

const (
<<<<<<< HEAD
	// Genesis Fork Epoch for the mainnet config.
	genesisForkEpoch = 0
	// Altair Fork Epoch for mainnet config.
	altairForkEpoch = math.MaxUint64
=======
	// Altair Fork Epoch for mainnet config.
	// Placeholder until fork epoch is decided.
	mainnetAltairForkEpoch = math.MaxUint64
>>>>>>> 15704053
)

var mainnetNetworkConfig = &NetworkConfig{
	GossipMaxSize:                   1 << 20, // 1 MiB
	MaxChunkSize:                    1 << 20, // 1 MiB
	AttestationSubnetCount:          64,
	AttestationPropagationSlotRange: 32,
	MaxRequestBlocks:                1 << 10, // 1024
	TtfbTimeout:                     5 * time.Second,
	RespTimeout:                     10 * time.Second,
	MaximumGossipClockDisparity:     500 * time.Millisecond,
	MessageDomainInvalidSnappy:      [4]byte{00, 00, 00, 00},
	MessageDomainValidSnappy:        [4]byte{01, 00, 00, 00},
	ETH2Key:                         "eth2",
	AttSubnetKey:                    "attnets",
	SyncCommsSubnetKey:              "syncnets",
	MinimumPeersInSubnet:            4,
	MinimumPeersInSubnetSearch:      20,
	ContractDeploymentBlock:         11184524, // Note: contract was deployed in block 11052984 but no transactions were sent until 11184524.
	BootstrapNodes: []string{
		// Teku team's bootnode
		"enr:-KG4QOtcP9X1FbIMOe17QNMKqDxCpm14jcX5tiOE4_TyMrFqbmhPZHK_ZPG2Gxb1GE2xdtodOfx9-cgvNtxnRyHEmC0ghGV0aDKQ9aX9QgAAAAD__________4JpZIJ2NIJpcIQDE8KdiXNlY3AyNTZrMaEDhpehBDbZjM_L9ek699Y7vhUJ-eAdMyQW_Fil522Y0fODdGNwgiMog3VkcIIjKA",
		"enr:-KG4QDyytgmE4f7AnvW-ZaUOIi9i79qX4JwjRAiXBZCU65wOfBu-3Nb5I7b_Rmg3KCOcZM_C3y5pg7EBU5XGrcLTduQEhGV0aDKQ9aX9QgAAAAD__________4JpZIJ2NIJpcIQ2_DUbiXNlY3AyNTZrMaEDKnz_-ps3UUOfHWVYaskI5kWYO_vtYMGYCQRAR3gHDouDdGNwgiMog3VkcIIjKA",
		// Prylab team's bootnodes
		"enr:-Ku4QImhMc1z8yCiNJ1TyUxdcfNucje3BGwEHzodEZUan8PherEo4sF7pPHPSIB1NNuSg5fZy7qFsjmUKs2ea1Whi0EBh2F0dG5ldHOIAAAAAAAAAACEZXRoMpD1pf1CAAAAAP__________gmlkgnY0gmlwhBLf22SJc2VjcDI1NmsxoQOVphkDqal4QzPMksc5wnpuC3gvSC8AfbFOnZY_On34wIN1ZHCCIyg",
		"enr:-Ku4QP2xDnEtUXIjzJ_DhlCRN9SN99RYQPJL92TMlSv7U5C1YnYLjwOQHgZIUXw6c-BvRg2Yc2QsZxxoS_pPRVe0yK8Bh2F0dG5ldHOIAAAAAAAAAACEZXRoMpD1pf1CAAAAAP__________gmlkgnY0gmlwhBLf22SJc2VjcDI1NmsxoQMeFF5GrS7UZpAH2Ly84aLK-TyvH-dRo0JM1i8yygH50YN1ZHCCJxA",
		"enr:-Ku4QPp9z1W4tAO8Ber_NQierYaOStqhDqQdOPY3bB3jDgkjcbk6YrEnVYIiCBbTxuar3CzS528d2iE7TdJsrL-dEKoBh2F0dG5ldHOIAAAAAAAAAACEZXRoMpD1pf1CAAAAAP__________gmlkgnY0gmlwhBLf22SJc2VjcDI1NmsxoQMw5fqqkw2hHC4F5HZZDPsNmPdB1Gi8JPQK7pRc9XHh-oN1ZHCCKvg",
		// Lighthouse team's bootnodes
		"enr:-IS4QLkKqDMy_ExrpOEWa59NiClemOnor-krjp4qoeZwIw2QduPC-q7Kz4u1IOWf3DDbdxqQIgC4fejavBOuUPy-HE4BgmlkgnY0gmlwhCLzAHqJc2VjcDI1NmsxoQLQSJfEAHZApkm5edTCZ_4qps_1k_ub2CxHFxi-gr2JMIN1ZHCCIyg",
		"enr:-IS4QDAyibHCzYZmIYZCjXwU9BqpotWmv2BsFlIq1V31BwDDMJPFEbox1ijT5c2Ou3kvieOKejxuaCqIcjxBjJ_3j_cBgmlkgnY0gmlwhAMaHiCJc2VjcDI1NmsxoQJIdpj_foZ02MXz4It8xKD7yUHTBx7lVFn3oeRP21KRV4N1ZHCCIyg",
		// EF bootnodes
		"enr:-Ku4QHqVeJ8PPICcWk1vSn_XcSkjOkNiTg6Fmii5j6vUQgvzMc9L1goFnLKgXqBJspJjIsB91LTOleFmyWWrFVATGngBh2F0dG5ldHOIAAAAAAAAAACEZXRoMpC1MD8qAAAAAP__________gmlkgnY0gmlwhAMRHkWJc2VjcDI1NmsxoQKLVXFOhp2uX6jeT0DvvDpPcU8FWMjQdR4wMuORMhpX24N1ZHCCIyg",
		"enr:-Ku4QG-2_Md3sZIAUebGYT6g0SMskIml77l6yR-M_JXc-UdNHCmHQeOiMLbylPejyJsdAPsTHJyjJB2sYGDLe0dn8uYBh2F0dG5ldHOIAAAAAAAAAACEZXRoMpC1MD8qAAAAAP__________gmlkgnY0gmlwhBLY-NyJc2VjcDI1NmsxoQORcM6e19T1T9gi7jxEZjk_sjVLGFscUNqAY9obgZaxbIN1ZHCCIyg",
		"enr:-Ku4QPn5eVhcoF1opaFEvg1b6JNFD2rqVkHQ8HApOKK61OIcIXD127bKWgAtbwI7pnxx6cDyk_nI88TrZKQaGMZj0q0Bh2F0dG5ldHOIAAAAAAAAAACEZXRoMpC1MD8qAAAAAP__________gmlkgnY0gmlwhDayLMaJc2VjcDI1NmsxoQK2sBOLGcUb4AwuYzFuAVCaNHA-dy24UuEKkeFNgCVCsIN1ZHCCIyg",
		"enr:-Ku4QEWzdnVtXc2Q0ZVigfCGggOVB2Vc1ZCPEc6j21NIFLODSJbvNaef1g4PxhPwl_3kax86YPheFUSLXPRs98vvYsoBh2F0dG5ldHOIAAAAAAAAAACEZXRoMpC1MD8qAAAAAP__________gmlkgnY0gmlwhDZBrP2Jc2VjcDI1NmsxoQM6jr8Rb1ktLEsVcKAPa08wCsKUmvoQ8khiOl_SLozf9IN1ZHCCIyg",
	},
}

var mainnetBeaconConfig = &BeaconChainConfig{
	// Constants (Non-configurable)
	FarFutureEpoch:           1<<64 - 1,
	FarFutureSlot:            1<<64 - 1,
	BaseRewardsPerEpoch:      4,
	DepositContractTreeDepth: 32,
	GenesisDelay:             604800, // 1 week.

	// Misc constant.
	TargetCommitteeSize:            128,
	MaxValidatorsPerCommittee:      2048,
	MaxCommitteesPerSlot:           64,
	MinPerEpochChurnLimit:          4,
	ChurnLimitQuotient:             1 << 16,
	ShuffleRoundCount:              90,
	MinGenesisActiveValidatorCount: 16384,
	MinGenesisTime:                 1606824000, // Dec 1, 2020, 12pm UTC.
	TargetAggregatorsPerCommittee:  16,
	HysteresisQuotient:             4,
	HysteresisDownwardMultiplier:   1,
	HysteresisUpwardMultiplier:     5,

	// Gwei value constants.
	MinDepositAmount:          1 * 1e9,
	MaxEffectiveBalance:       32 * 1e9,
	EjectionBalance:           16 * 1e9,
	EffectiveBalanceIncrement: 1 * 1e9,

	// Initial value constants.
	BLSWithdrawalPrefixByte: byte(0),
	ZeroHash:                [32]byte{},

	// Time parameter constants.
	MinAttestationInclusionDelay:     1,
	SecondsPerSlot:                   12,
	SlotsPerEpoch:                    32,
	MinSeedLookahead:                 1,
	MaxSeedLookahead:                 4,
	EpochsPerEth1VotingPeriod:        64,
	SlotsPerHistoricalRoot:           8192,
	MinValidatorWithdrawabilityDelay: 256,
	ShardCommitteePeriod:             256,
	MinEpochsToInactivityPenalty:     4,
	Eth1FollowDistance:               2048,
	SafeSlotsToUpdateJustified:       8,

	// Ethereum PoW parameters.
	DepositChainID:         1, // Chain ID of eth1 mainnet.
	DepositNetworkID:       1, // Network ID of eth1 mainnet.
	DepositContractAddress: "0x00000000219ab540356cBB839Cbe05303d7705Fa",

	// Validator params.
	RandomSubnetsPerValidator:         1 << 0,
	EpochsPerRandomSubnetSubscription: 1 << 8,

	// While eth1 mainnet block times are closer to 13s, we must conform with other clients in
	// order to vote on the correct eth1 blocks.
	//
	// Additional context: https://github.com/ethereum/eth2.0-specs/issues/2132
	// Bug prompting this change: https://github.com/prysmaticlabs/prysm/issues/7856
	// Future optimization: https://github.com/prysmaticlabs/prysm/issues/7739
	SecondsPerETH1Block: 14,

	// State list length constants.
	EpochsPerHistoricalVector: 65536,
	EpochsPerSlashingsVector:  8192,
	HistoricalRootsLimit:      16777216,
	ValidatorRegistryLimit:    1099511627776,

	// Reward and penalty quotients constants.
	BaseRewardFactor:               64,
	WhistleBlowerRewardQuotient:    512,
	ProposerRewardQuotient:         8,
	InactivityPenaltyQuotient:      67108864,
	MinSlashingPenaltyQuotient:     128,
	ProportionalSlashingMultiplier: 1,

	// Max operations per block constants.
	MaxProposerSlashings: 16,
	MaxAttesterSlashings: 2,
	MaxAttestations:      128,
	MaxDeposits:          16,
	MaxVoluntaryExits:    16,

	// BLS domain values.
	DomainBeaconProposer:              bytesutil.ToBytes4(bytesutil.Bytes4(0)),
	DomainBeaconAttester:              bytesutil.ToBytes4(bytesutil.Bytes4(1)),
	DomainRandao:                      bytesutil.ToBytes4(bytesutil.Bytes4(2)),
	DomainDeposit:                     bytesutil.ToBytes4(bytesutil.Bytes4(3)),
	DomainVoluntaryExit:               bytesutil.ToBytes4(bytesutil.Bytes4(4)),
	DomainSelectionProof:              bytesutil.ToBytes4(bytesutil.Bytes4(5)),
	DomainAggregateAndProof:           bytesutil.ToBytes4(bytesutil.Bytes4(6)),
	DomainSyncCommittee:               bytesutil.ToBytes4(bytesutil.Bytes4(7)),
	DomainSyncCommitteeSelectionProof: bytesutil.ToBytes4(bytesutil.Bytes4(8)),
	DomainContributionAndProof:        bytesutil.ToBytes4(bytesutil.Bytes4(9)),

	// Prysm constants.
	GweiPerEth:                  1000000000,
	BLSSecretKeyLength:          32,
	BLSPubkeyLength:             48,
	BLSSignatureLength:          96,
	DefaultBufferSize:           10000,
	WithdrawalPrivkeyFileName:   "/shardwithdrawalkey",
	ValidatorPrivkeyFileName:    "/validatorprivatekey",
	RPCSyncCheck:                1,
	EmptySignature:              [96]byte{},
	DefaultPageSize:             250,
	MaxPeersToSync:              15,
	SlotsPerArchivedPoint:       2048,
	GenesisCountdownInterval:    time.Minute,
	ConfigName:                  ConfigNames[Mainnet],
	BeaconStateFieldCount:       21,
	BeaconStateAltairFieldCount: 24,

	// Slasher related values.
	WeakSubjectivityPeriod:          54000,
	PruneSlasherStoragePeriod:       10,
	SlashingProtectionPruningEpochs: 512,

	// Weak subjectivity values.
	SafetyDecay: 10,

	// Fork related values.
<<<<<<< HEAD
	GenesisForkVersion: []byte{0, 0, 0, 0},
	AltairForkVersion:  []byte{1, 0, 0, 0},
	AltairForkEpoch:    altairForkEpoch, // Set to Max Uint64 for now.
	ForkVersionSchedule: map[[4]byte]types.Epoch{
		{0, 0, 0, 0}: genesisForkEpoch,
		{1, 0, 0, 0}: altairForkEpoch,
		// Any further forks must be specified here by their epoch number.
=======
	GenesisForkVersion:  []byte{0, 0, 0, 0},
	AltairForkVersion:   []byte{1, 0, 0, 0},
	NextForkVersion:     []byte{1, 0, 0, 0}, // Set to altair fork version.
	AltairForkEpoch:     mainnetAltairForkEpoch,
	NextForkEpoch:       mainnetAltairForkEpoch, // Set to altair fork epoch.
	ForkVersionSchedule: map[types.Epoch][]byte{
		// TODO(): To be updated for Altair.
>>>>>>> 15704053
	},

	// New values introduced in Altair hard fork 1.
	// Participation flag indices.
	TimelySourceFlagIndex: 0,
	TimelyTargetFlagIndex: 1,
	TimelyHeadFlagIndex:   2,

	// Incentivization weight values.
	TimelySourceWeight: 14,
	TimelyTargetWeight: 26,
	TimelyHeadWeight:   14,
	SyncRewardWeight:   2,
	ProposerWeight:     8,
	WeightDenominator:  64,

	// Validator related values.
	TargetAggregatorsPerSyncSubcommittee: 4,
	SyncCommitteeSubnetCount:             4,

	// Misc values.
	SyncCommitteeSize:            512,
	InactivityScoreBias:          4,
	InactivityScoreRecoveryRate:  16,
	EpochsPerSyncCommitteePeriod: 256,

	// Updated penalty values.
	InactivityPenaltyQuotientAltair:      3 * 1 << 24, //50331648
	MinSlashingPenaltyQuotientAltair:     64,
	ProportionalSlashingMultiplierAltair: 2,
}<|MERGE_RESOLUTION|>--- conflicted
+++ resolved
@@ -19,16 +19,11 @@
 }
 
 const (
-<<<<<<< HEAD
 	// Genesis Fork Epoch for the mainnet config.
 	genesisForkEpoch = 0
 	// Altair Fork Epoch for mainnet config.
-	altairForkEpoch = math.MaxUint64
-=======
-	// Altair Fork Epoch for mainnet config.
 	// Placeholder until fork epoch is decided.
 	mainnetAltairForkEpoch = math.MaxUint64
->>>>>>> 15704053
 )
 
 var mainnetNetworkConfig = &NetworkConfig{
@@ -190,23 +185,13 @@
 	SafetyDecay: 10,
 
 	// Fork related values.
-<<<<<<< HEAD
 	GenesisForkVersion: []byte{0, 0, 0, 0},
 	AltairForkVersion:  []byte{1, 0, 0, 0},
-	AltairForkEpoch:    altairForkEpoch, // Set to Max Uint64 for now.
+	AltairForkEpoch:    mainnetAltairForkEpoch,
 	ForkVersionSchedule: map[[4]byte]types.Epoch{
 		{0, 0, 0, 0}: genesisForkEpoch,
-		{1, 0, 0, 0}: altairForkEpoch,
+		{1, 0, 0, 0}: mainnetAltairForkEpoch,
 		// Any further forks must be specified here by their epoch number.
-=======
-	GenesisForkVersion:  []byte{0, 0, 0, 0},
-	AltairForkVersion:   []byte{1, 0, 0, 0},
-	NextForkVersion:     []byte{1, 0, 0, 0}, // Set to altair fork version.
-	AltairForkEpoch:     mainnetAltairForkEpoch,
-	NextForkEpoch:       mainnetAltairForkEpoch, // Set to altair fork epoch.
-	ForkVersionSchedule: map[types.Epoch][]byte{
-		// TODO(): To be updated for Altair.
->>>>>>> 15704053
 	},
 
 	// New values introduced in Altair hard fork 1.
