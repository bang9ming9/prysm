--- conflicted
+++ resolved
@@ -258,17 +258,10 @@
 			return nil, errors.Wrap(err, "failed to increment state slot")
 		}
 
-<<<<<<< HEAD
-		// Transition to Altair state.
-		if helpers.IsEpochStart(state.Slot()) && helpers.SlotToEpoch(state.Slot()) == params.BeaconConfig().AltairForkEpoch {
-			state, err = altair.UpgradeToAltair(ctx, state)
-			if err != nil {
-=======
 		if CanUpgradeToAltair(state.Slot()) {
 			state, err = altair.UpgradeToAltair(ctx, state)
 			if err != nil {
 				traceutil.AnnotateError(span, err)
->>>>>>> 89941d4b
 				return nil, err
 			}
 		}
