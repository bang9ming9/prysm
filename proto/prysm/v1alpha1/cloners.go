--- conflicted
+++ resolved
@@ -976,9 +976,6 @@
 	}
 }
 
-<<<<<<< HEAD
-// CopyExecutionPayloadHeaderElectra copies the provided execution payload object.
-=======
 // CopySignedBeaconBlockElectra copies the provided SignedBeaconBlockElectra.
 func CopySignedBeaconBlockElectra(sigBlock *SignedBeaconBlockElectra) *SignedBeaconBlockElectra {
 	if sigBlock == nil {
@@ -1088,7 +1085,6 @@
 	return newWr
 }
 
->>>>>>> 0e5c2bd1
 func CopyExecutionPayloadHeaderElectra(payload *enginev1.ExecutionPayloadHeaderElectra) *enginev1.ExecutionPayloadHeaderElectra {
 	if payload == nil {
 		return nil
@@ -1111,13 +1107,8 @@
 		WithdrawalsRoot:        bytesutil.SafeCopyBytes(payload.WithdrawalsRoot),
 		BlobGasUsed:            payload.BlobGasUsed,
 		ExcessBlobGas:          payload.ExcessBlobGas,
-<<<<<<< HEAD
 		DepositReceiptsRoot:    bytesutil.SafeCopyBytes(payload.DepositReceiptsRoot),    // new in electra eip 6110
 		WithdrawalRequestsRoot: bytesutil.SafeCopyBytes(payload.WithdrawalRequestsRoot), // new in electra eip7521,7002
-=======
-		DepositReceiptsRoot:    bytesutil.SafeCopyBytes(payload.DepositReceiptsRoot),
-		WithdrawalRequestsRoot: bytesutil.SafeCopyBytes(payload.WithdrawalRequestsRoot),
->>>>>>> 0e5c2bd1
 	}
 }
 
@@ -1136,19 +1127,6 @@
 	return newSummaries
 }
 
-<<<<<<< HEAD
-// CopyAttestationElectra copies the provided attestation object.
-func CopyAttestationElectra(att *AttestationElectra) *AttestationElectra {
-	if att == nil {
-		return nil
-	}
-	return &AttestationElectra{
-		AggregationBits: bytesutil.SafeCopyBytes(att.AggregationBits),
-		Data:            CopyAttestationData(att.Data),
-		CommitteeBits:   bytesutil.SafeCopyBytes(att.CommitteeBits),
-		Signature:       bytesutil.SafeCopyBytes(att.Signature),
-	}
-=======
 // CopyPartialWithdrawals copies the provided partial withdrawals.
 func CopyPendingPartialWithdrawals(pws []*PendingPartialWithdrawal) []*PendingPartialWithdrawal {
 	if pws == nil {
@@ -1191,5 +1169,4 @@
 		}
 	}
 	return newPbd
->>>>>>> 0e5c2bd1
 }